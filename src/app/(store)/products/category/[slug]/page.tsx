// src/app/(store)/products/category/[slug]/page.tsx

import { Suspense } from 'react';
import { notFound } from 'next/navigation';
import Link from 'next/link';
import { ProductGrid } from '@/components/Products/ProductGrid';
import { CategoryHeader } from '@/components/Products/CategoryHeader';
import { prisma } from '@/lib/prisma'; // Import Prisma client
import { Category, Product as GridProduct } from '@/types/product'; // Use a shared Product type if available
<<<<<<< HEAD
import { Decimal } from '@prisma/client/runtime/library';
import MenuFaqSection from '@/components/FAQ/MenuFaqSection';
=======
import { preparePrismaData } from '@/utils/server/serialize-server-data';
>>>>>>> 20d6d2a8

// Utility function to normalize image data from database
function normalizeImages(images: any): string[] {
  if (!images) return [];

  // Case 1: Already an array of strings
  if (Array.isArray(images) && images.length > 0 && typeof images[0] === 'string') {
    return images.filter(url => url && url.trim() !== '');
  }

  // Case 2: Array of objects with url property (Sanity format)
  if (
    Array.isArray(images) &&
    images.length > 0 &&
    typeof images[0] === 'object' &&
    images[0] !== null &&
    'url' in images[0]
  ) {
    return images.map(img => img.url).filter(url => url && typeof url === 'string');
  }

  // Case 3: String that might be a JSON array
  if (typeof images === 'string') {
    try {
      const parsed = JSON.parse(images);
      if (Array.isArray(parsed)) {
        return parsed.filter(url => url && typeof url === 'string');
      }
      return [images]; // If not a JSON array, use the string as a single URL
    } catch (e) {
      // If not valid JSON, assume it's a single URL
      return [images];
    }
  }

  return [];
}

// Updated interface to match Next.js 15.3.1 expectations
interface CategoryPageProps {
  params: Promise<{ slug: string }>;
  searchParams?: Promise<{ [key: string]: string | string[] | undefined }>;
}

const CATEGORY_DESCRIPTIONS: Record<string, string> = {
  alfajores:
    'Our alfajores are buttery shortbread cookies filled with rich, velvety dulce de leche — a beloved Latin American treat made the DESTINO way. We offer a variety of flavors including classic, chocolate, gluten-free, lemon, and seasonal specialties. Each cookie is handcrafted in small batches using a family-honored recipe and premium ingredients for that perfect melt-in- your-mouth texture. Whether you are gifting, sharing, or treating yourself, our alfajores bring comfort, flavor, and a touch of tradition to every bite.',
  empanadas:
    'Discover our authentic, hand-folded empanadas, flash-frozen to preserve their freshness and flavor. Each 4-pack features golden, flaky pastry enveloping savory fillings inspired by Latin American culinary traditions. From the aromatic Huacatay Chicken to hearty Argentine Beef, these easy-to-prepare delights bring restaurant-quality taste to your home in minutes.',
};

export default async function CategoryPage({ params, searchParams }: CategoryPageProps) {
  // Need to await params now since it's a Promise
  const { slug } = await params;
  // Await searchParams if provided
  if (searchParams) await searchParams;

  // Fetch the category from the database using the slug
  const category = await prisma.category.findUnique({
    where: {
      // Assuming the category table has a unique 'slug' field
      slug: slug,
    },
  });

  // If the category doesn't exist in the database, return 404
  if (!category) {
    console.log(`Category not found for slug: "${slug}"`);
    notFound();
  }

  // Fetch products associated with this category from the database
  let products: GridProduct[] = [];
  try {
    const dbProducts = await prisma.product.findMany({
      where: {
        categoryId: category.id,
        active: true, // Only fetch active products
      },
      include: {
        variants: true, // Include variants if needed by ProductGrid
      },
      orderBy: {
        // Optional: Add sorting, e.g., by name or a custom order field
        name: 'asc',
      },
    });

    // Process database products before mapping to GridProduct
    const serializedProducts = await preparePrismaData(dbProducts);

    // Map serialized database products to the GridProduct interface
    products = await Promise.all(serializedProducts.map(async (p): Promise<GridProduct> => {
      // Parse the images JSON string or handle array
      const imageArray = normalizeImages(p.images);

      return {
        id: p.id,
        squareId: p.squareId || '',
        name: p.name,
        description: p.description,
        price: p.price || 0, // Already converted to number by preparePrismaData
        images: imageArray.length > 0 ? imageArray : ['/images/menu/empanadas.png'], // Provide default
        categoryId: p.categoryId || '',
        category: await preparePrismaData(category), // Serialize the category object too
        slug: p.slug || p.id, // Use product slug or ID if slug is missing
        featured: p.featured || false,
        active: p.active,
        createdAt: p.createdAt,
        updatedAt: p.updatedAt,
        variants: p.variants.map(v => ({
          id: v.id,
          name: v.name,
          price: v.price || null, // Already converted by preparePrismaData
          squareVariantId: v.squareVariantId,
          productId: p.id,
          createdAt: v.createdAt,
          updatedAt: v.updatedAt,
        })),
      };
<<<<<<< HEAD
    });
=======
    }));

>>>>>>> 20d6d2a8
  } catch (error) {
    console.error(
      `Failed to fetch products for category ${category.name} (ID: ${category.id}):`,
      error
    );
    // Optionally display an error message on the page or return 500
    // For now, we'll proceed with an empty products array
  }

  return (
    <div className="min-h-screen flex flex-col">
      <main className="flex-1 bg-white">
        {/* Use the fetched category data */}
        <CategoryHeader
          title={category.name}
          description={category.description || CATEGORY_DESCRIPTIONS[slug] || ''} // Use DB description or fallback
        />

        <div className="container mx-auto px-4 sm:px-6 lg:px-8 max-w-6xl">
          <Suspense
            fallback={
              <div className="flex justify-center items-center h-64">
                <div className="animate-pulse text-center w-full">
                  <div className="h-6 w-32 bg-gray-200 rounded mx-auto"></div>
                  <div className="mt-8 grid grid-cols-1 md:grid-cols-2 lg:grid-cols-3 gap-6 lg:gap-8">
                    {Array.from({ length: 6 }).map((_, i) => (
                      <div key={i} className="h-64 bg-gray-200 rounded-2xl"></div>
                    ))}
                  </div>
                </div>
              </div>
            }
          >
            {products.length > 0 ? (
              <div className="py-6 lg:py-10">
                <ProductGrid
                  products={products}
                  title={`${category.name} Products`}
                  showFilters={true}
                />
              </div>
            ) : (
              <div className="text-center py-16 my-12 bg-gray-50 rounded-2xl">
                <h2 className="text-2xl font-medium mb-3">No Products Available</h2>
                <p className="text-gray-500 mb-8 max-w-md mx-auto">
                  We don&apos;t have any products in the {category.name} category yet.
                </p>
                <Link
                  href="/products"
                  className="inline-block px-8 py-3 text-sm font-medium text-white bg-indigo-600 rounded-full hover:bg-indigo-700 transition-colors focus:outline-none focus:ring-2 focus:ring-indigo-500 focus:ring-offset-2"
                >
                  View All Products
                </Link>
              </div>
            )}
          </Suspense>
        </div>

        {/* FAQ Section */}
        <div className="container mx-auto px-4 sm:px-6 lg:px-8 max-w-6xl py-8">
          <MenuFaqSection />
        </div>
      </main>
    </div>
  );
}

/**
 * Generates static paths for category pages based on database entries.
 * Assumes the Category model has a unique 'slug' field.
 */
export async function generateStaticParams() {
  try {
    const categories = await prisma.category.findMany({
      select: {
        slug: true, // Select only the slug field
      },
      where: {
        // Optional: Only generate pages for categories that have active products
        // products: {
        //   some: { active: true }
        // }
        slug: { not: null }, // Ensure slug is not null
      },
    });

    // Filter out any null slugs just in case and map to the expected format
    return categories
      .filter(category => category.slug)
      .map(category => ({
        slug: category.slug!,
      }));
  } catch (error) {
    console.error('Failed to generate static params for category pages:', error);
    // Return an empty array in case of error to prevent build failure
    // Or handle the error more gracefully depending on requirements
    return [];
  }
}<|MERGE_RESOLUTION|>--- conflicted
+++ resolved
@@ -7,12 +7,7 @@
 import { CategoryHeader } from '@/components/Products/CategoryHeader';
 import { prisma } from '@/lib/prisma'; // Import Prisma client
 import { Category, Product as GridProduct } from '@/types/product'; // Use a shared Product type if available
-<<<<<<< HEAD
-import { Decimal } from '@prisma/client/runtime/library';
-import MenuFaqSection from '@/components/FAQ/MenuFaqSection';
-=======
 import { preparePrismaData } from '@/utils/server/serialize-server-data';
->>>>>>> 20d6d2a8
 
 // Utility function to normalize image data from database
 function normalizeImages(images: any): string[] {
@@ -105,40 +100,37 @@
     const serializedProducts = await preparePrismaData(dbProducts);
 
     // Map serialized database products to the GridProduct interface
-    products = await Promise.all(serializedProducts.map(async (p): Promise<GridProduct> => {
-      // Parse the images JSON string or handle array
-      const imageArray = normalizeImages(p.images);
-
-      return {
-        id: p.id,
-        squareId: p.squareId || '',
-        name: p.name,
-        description: p.description,
-        price: p.price || 0, // Already converted to number by preparePrismaData
-        images: imageArray.length > 0 ? imageArray : ['/images/menu/empanadas.png'], // Provide default
-        categoryId: p.categoryId || '',
-        category: await preparePrismaData(category), // Serialize the category object too
-        slug: p.slug || p.id, // Use product slug or ID if slug is missing
-        featured: p.featured || false,
-        active: p.active,
-        createdAt: p.createdAt,
-        updatedAt: p.updatedAt,
-        variants: p.variants.map(v => ({
-          id: v.id,
-          name: v.name,
-          price: v.price || null, // Already converted by preparePrismaData
-          squareVariantId: v.squareVariantId,
-          productId: p.id,
-          createdAt: v.createdAt,
-          updatedAt: v.updatedAt,
-        })),
-      };
-<<<<<<< HEAD
-    });
-=======
-    }));
-
->>>>>>> 20d6d2a8
+    products = await Promise.all(
+      serializedProducts.map(async (p): Promise<GridProduct> => {
+        // Parse the images JSON string or handle array
+        const imageArray = normalizeImages(p.images);
+
+        return {
+          id: p.id,
+          squareId: p.squareId || '',
+          name: p.name,
+          description: p.description,
+          price: p.price || 0, // Already converted to number by preparePrismaData
+          images: imageArray.length > 0 ? imageArray : ['/images/menu/empanadas.png'], // Provide default
+          categoryId: p.categoryId || '',
+          category: await preparePrismaData(category), // Serialize the category object too
+          slug: p.slug || p.id, // Use product slug or ID if slug is missing
+          featured: p.featured || false,
+          active: p.active,
+          createdAt: p.createdAt,
+          updatedAt: p.updatedAt,
+          variants: p.variants.map(v => ({
+            id: v.id,
+            name: v.name,
+            price: v.price || null, // Already converted by preparePrismaData
+            squareVariantId: v.squareVariantId,
+            productId: p.id,
+            createdAt: v.createdAt,
+            updatedAt: v.updatedAt,
+          })),
+        };
+      })
+    );
   } catch (error) {
     console.error(
       `Failed to fetch products for category ${category.name} (ID: ${category.id}):`,
