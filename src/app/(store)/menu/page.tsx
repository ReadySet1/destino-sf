import React from 'react';
import MenuBanner from '@/components/Menu';
import ProductList from '@/components/Products/ProductList';
import MarketingSection from '@/components/Marketing/MarketingSection';

export const metadata = {
  title: 'Our Menu | Destino SF',
  description: 'Discover our delicious selection of traditional treats.',
};

const MenuPage = () => {
  return (
    <>
      <MenuBanner />
<<<<<<< HEAD
      <div className="max-w-7xl mx-auto px-4 sm:px-6 lg:px-8 py-8">
        <ProductList />
      </div>
      <MarketingSection />
    </main>
=======
      
      <main className="relative overflow-hidden bg-gradient-to-b from-white to-amber-50/30">
        {/* Decorative elements */}
        <div className="absolute inset-0 -z-10 overflow-hidden">
          <div className="absolute -top-16 -left-16 h-[200px] w-[200px] rounded-full bg-yellow-100/40 blur-3xl" />
          <div className="absolute top-1/2 -right-20 h-[300px] w-[300px] rounded-full bg-yellow-200/30 blur-3xl" />
        </div>
        
        {/* Product list section with subtle shadow */}
        <section className="relative z-10 mx-auto max-w-7xl px-4 py-12 sm:px-6 sm:py-16 lg:px-8 lg:py-20">
          <div className="rounded-xl bg-white/80 p-1 backdrop-blur-sm sm:p-2">
            <ProductList />
          </div>
        </section>
        
        <MarketingSection />
        
        {/* FAQ section with improved styling */}
        <section className="relative z-10 mx-auto max-w-7xl px-4 py-16 sm:px-6 lg:px-8">
          <div className="rounded-xl bg-white/90 p-6 shadow-sm backdrop-blur-sm sm:p-8">
            <FaqSection />
          </div>
        </section>
      </main>
    </>
>>>>>>> 62fae4b4
  );
};

export default MenuPage;<|MERGE_RESOLUTION|>--- conflicted
+++ resolved
@@ -2,6 +2,7 @@
 import MenuBanner from '@/components/Menu';
 import ProductList from '@/components/Products/ProductList';
 import MarketingSection from '@/components/Marketing/MarketingSection';
+import FaqSection from '@/components/FAQ/MenuQuestions';
 
 export const metadata = {
   title: 'Our Menu | Destino SF',
@@ -12,30 +13,23 @@
   return (
     <>
       <MenuBanner />
-<<<<<<< HEAD
-      <div className="max-w-7xl mx-auto px-4 sm:px-6 lg:px-8 py-8">
-        <ProductList />
-      </div>
-      <MarketingSection />
-    </main>
-=======
-      
+
       <main className="relative overflow-hidden bg-gradient-to-b from-white to-amber-50/30">
         {/* Decorative elements */}
         <div className="absolute inset-0 -z-10 overflow-hidden">
           <div className="absolute -top-16 -left-16 h-[200px] w-[200px] rounded-full bg-yellow-100/40 blur-3xl" />
           <div className="absolute top-1/2 -right-20 h-[300px] w-[300px] rounded-full bg-yellow-200/30 blur-3xl" />
         </div>
-        
+
         {/* Product list section with subtle shadow */}
         <section className="relative z-10 mx-auto max-w-7xl px-4 py-12 sm:px-6 sm:py-16 lg:px-8 lg:py-20">
           <div className="rounded-xl bg-white/80 p-1 backdrop-blur-sm sm:p-2">
             <ProductList />
           </div>
         </section>
-        
+
         <MarketingSection />
-        
+
         {/* FAQ section with improved styling */}
         <section className="relative z-10 mx-auto max-w-7xl px-4 py-16 sm:px-6 lg:px-8">
           <div className="rounded-xl bg-white/90 p-6 shadow-sm backdrop-blur-sm sm:p-8">
@@ -44,7 +38,6 @@
         </section>
       </main>
     </>
->>>>>>> 62fae4b4
   );
 };
 
