'use server';

import { createClient } from '@/utils/supabase/server';
import { prisma } from '@/lib/db';
import { revalidatePath } from 'next/cache';
import { OrderStatus, Prisma, PaymentMethod } from '@prisma/client';
import { z } from 'zod';
import { formatISO, parseISO } from 'date-fns';
import { randomUUID } from 'crypto';
import Decimal from 'decimal.js';
import { createServerClient, type CookieOptions } from '@supabase/ssr';
import { cookies } from 'next/headers';
import type { Database } from '@/types/supabase';
import { validateOrderMinimums } from '@/lib/cart-helpers'; // Import the validation helper
import { createRegularOrderTipSettings } from '@/lib/square/tip-settings';
import { safeSquareOrderPayload } from '@/lib/square/order-validation';
import { AlertService } from '@/lib/alerts'; // Import the alert service
import { errorMonitor } from '@/lib/error-monitoring'; // Import error monitoring
import { env } from '@/env'; // Import the validated environment configuration
import { getTaxRate, isStoreOpen } from '@/lib/store-settings'; // Import store settings service
import { calculateTaxForItems } from '@/utils/tax-exemption'; // Import tax exemption utilities

// Re-add BigInt patch if needed directly in actions, or ensure it runs globally
(BigInt.prototype as any).toJSON = function () {
  return this.toString();
};

// --- Constants ---
// Tax rate is now fetched from store settings
const SERVICE_FEE_RATE = new Decimal(0.035); // 3.5%

// --- Schemas ---
// Define addressSchema directly within this file (or move to a shared location)
const addressSchema = z.object({
  recipientName: z.string().optional(),
  street: z.string().min(1, 'Street address is required'),
  street2: z.string().optional(),
  city: z.string().min(1, 'City is required'),
  state: z.string().min(1, 'State is required'),
  postalCode: z.string().min(5, 'Valid postal code is required'),
  country: z.string().optional(),
});

// Shipping address schema with optional recipient name (validated at runtime)
const shippingAddressSchema = z.object({
  recipientName: z.string().optional(),
  street: z.string().min(1, 'Street address is required'),
  street2: z.string().optional(),
  city: z.string().min(1, 'City is required'),
  state: z.string().min(1, 'State is required'),
  postalCode: z.string().min(5, 'Valid postal code is required'),
  country: z.string().optional(),
});

const CustomerInfoSchema = z.object({
  name: z.string().min(1),
  email: z.string().email(),
  phone: z.string().min(1),
  pickupTime: z.string().optional(), // Validate format if always present for pickup
});

// Fulfillment Schemas
const FulfillmentBaseSchema = z.object({
  method: z.enum(['pickup', 'local_delivery', 'nationwide_shipping']),
});

const PickupSchema = FulfillmentBaseSchema.extend({
  method: z.literal('pickup'),
  pickupTime: z.string(), // Expecting ISO format string like "YYYY-MM-DDTHH:mm:ss"
});

const LocalDeliverySchema = FulfillmentBaseSchema.extend({
  method: z.literal('local_delivery'),
  deliveryDate: z.string(),
  deliveryTime: z.string(),
  deliveryAddress: addressSchema,
  deliveryInstructions: z.string().optional(),
  deliveryFee: z.number().optional(),
  deliveryZone: z.string().nullable().optional(),
});

const NationwideShippingSchema = FulfillmentBaseSchema.extend({
  method: z.literal('nationwide_shipping'),
  shippingAddress: shippingAddressSchema,
  shippingMethod: z.string(), // Service level TOKEN (e.g., "usps_priority")
  shippingCarrier: z.string(), // Carrier name (e.g., "USPS")
  shippingCost: z.number().positive().int(), // Cost in cents (now required as it's selected)
  rateId: z.string(), // Shippo Rate ID (now required)
});

const FulfillmentSchema = z.discriminatedUnion('method', [
  PickupSchema,
  LocalDeliverySchema,
  NationwideShippingSchema,
]);

const CartItemSchema = z.object({
  id: z.string(), // Your internal Product ID
  name: z.string(),
  price: z.number(), // Price per item in DOLLARS (e.g., 12.99)
  quantity: z.number().min(1),
  variantId: z.string().optional(),
  // Add other necessary fields like image, variant name etc. if needed for Square
});

const PayloadSchema = z.object({
  items: z.array(CartItemSchema),
  customerInfo: CustomerInfoSchema,
  fulfillment: FulfillmentSchema, // Use the discriminated union type
  paymentMethod: z.nativeEnum(PaymentMethod).optional(), // Make it optional for backward compatibility
});

// --- Types ---
// Consider moving Address to a shared types file if used elsewhere
interface Address {
  street: string;
  street2?: string;
  city: string;
  state: string;
  postalCode: string;
  country?: string;
  recipientName?: string;
}

// These specific fulfillment interfaces might be internal to this file
interface PickupFulfillment {
  method: 'pickup';
  pickupTime: string;
}

interface DeliveryFulfillment {
  // This seems potentially outdated? FulfillmentSchema covers it.
  method: 'delivery';
  deliveryAddress: Address;
  deliveryTime: string;
  deliveryInstructions?: string;
}

interface ShippingFulfillment {
  // This seems potentially outdated? FulfillmentSchema covers it.
  method: 'shipping';
  shippingAddress: Address;
  shippingMethod: string;
}

interface LocalDeliveryFulfillment {
  // This seems potentially outdated? FulfillmentSchema covers it.
  method: 'local_delivery';
  deliveryAddress: Address;
  deliveryDate: string;
  deliveryTime: string;
  deliveryInstructions?: string;
  // Add fields for delivery fee
  deliveryFee?: number;
  deliveryZone?: string | null;
}

interface NationwideShippingFulfillment {
  // This seems potentially outdated? FulfillmentSchema covers it.
  method: 'nationwide_shipping';
  shippingAddress: Address;
  shippingMethod: string;
  shippingCost?: number; // Cost in cents
  shippingCarrier?: string; // Optional carrier
  rateId?: string; // Optional Shippo rate ID
}

// Export this type if needed elsewhere, but FulfillmentSchema might be better
export type FulfillmentData = // Consider removing if FulfillmentSchema is sufficient

    | PickupFulfillment
    | DeliveryFulfillment
    | ShippingFulfillment
    | LocalDeliveryFulfillment
    | NationwideShippingFulfillment;

type OrderItem = {
  // Potentially internal type for getOrderById
  id: string;
  quantity: number;
  price: number;
  product: {
    name: string;
  };
  variant?: {
    name: string;
  } | null;
};

// Server Action Return Type for createOrderAndGenerateCheckoutUrl
type ServerActionResult = {
  success: boolean;
  error: string | null;
  checkoutUrl: string | null;
  orderId: string | null;
};

// --- Helper Functions ---
// Helper to map country code (reuse from API route or define here)
const mapCountryCode = (code: string | undefined): string | undefined => {
  if (!code) return undefined;
  const upperCaseCode = code.toUpperCase();
  if (['US', 'CA'].includes(upperCaseCode)) return upperCaseCode;
  console.warn(`Unsupported country code: ${code}. Returning original.`);
  return upperCaseCode;
};

// --- Server Actions ---

/**
 * DEPRECATED? Creates an order in the database directly.
 * Consider if createOrderAndGenerateCheckoutUrl replaces this functionality.
 */
export async function createOrder(orderData: {
  items: Array<{
    id: string;
    quantity: number;
    price: number;
    variantId?: string;
  }>;
  customerInfo: {
    name: string;
    email: string;
    phone: string;
    pickupTime: string; // Note: This might conflict with fulfillmentData
  };
  squareOrderId?: string;
  fulfillmentData?: FulfillmentData; // Uses potentially outdated type
}) {
  console.warn(
    'createOrder function called. Consider using createOrderAndGenerateCheckoutUrl instead.'
  );
  try {
    const supabase = await createClient(); // Assumes server-side usage
    const {
      data: { user },
    } = await supabase.auth.getUser();

    // Calculate total price (using basic number math, consider Decimal.js for accuracy)
    const totalPrice = orderData.items.reduce((sum, item) => sum + item.price * item.quantity, 0);

    // Prepare order data with base fields
    const orderCreateData: Prisma.OrderCreateInput = {
      squareOrderId: orderData.squareOrderId,
      status: 'PENDING',
      total: new Decimal(totalPrice), // Use Decimal for precision
      // Connect user if ID exists
      ...(user?.id && { user: { connect: { id: user.id } } }),
      customerName: orderData.customerInfo.name,
      email: orderData.customerInfo.email,
      phone: orderData.customerInfo.phone,
      paymentStatus: 'PENDING',
      items: {
        create: orderData.items.map(item => ({
          quantity: item.quantity,
          price: new Decimal(item.price), // Use Decimal for precision
          productId: item.id,
          variantId: item.variantId,
        })),
      },
      // Initialize fulfillment fields to null or defaults
      fulfillmentType: 'pickup', // Default, will be overwritten
      pickupTime: null,
      // ... add other potential fields from Prisma schema
    };

    // Set fulfillment details based on fulfillmentData
    if (orderData.fulfillmentData) {
      const { method } = orderData.fulfillmentData;
      orderCreateData.fulfillmentType = method;

      // Store fulfillment details in the notes field (as JSON) - Legacy approach?
      orderCreateData.notes = JSON.stringify(orderData.fulfillmentData);

      // Map specific fulfillment types to DB fields
      if (method === 'pickup' && 'pickupTime' in orderData.fulfillmentData) {
        orderCreateData.pickupTime = new Date(orderData.fulfillmentData.pickupTime);
      } else if (method === 'delivery' && 'deliveryTime' in orderData.fulfillmentData) {
        // Assuming delivery uses pickupTime field - adjust schema if needed
        orderCreateData.pickupTime = new Date(orderData.fulfillmentData.deliveryTime);
        // Store address/etc. in notes or dedicated fields if they exist
      } else if (
        method === 'local_delivery' &&
        'deliveryDate' in orderData.fulfillmentData &&
        'deliveryTime' in orderData.fulfillmentData
      ) {
        orderCreateData.deliveryDate = orderData.fulfillmentData.deliveryDate;
        orderCreateData.deliveryTime = orderData.fulfillmentData.deliveryTime;
        // Store address/instructions in notes or dedicated fields
        orderCreateData.notes = JSON.stringify({
          deliveryAddress: orderData.fulfillmentData.deliveryAddress,
          deliveryInstructions: orderData.fulfillmentData.deliveryInstructions,
        });
        // Potentially set pickupTime as placeholder if required by schema
        orderCreateData.pickupTime = new Date();
      } else if (
        method === 'nationwide_shipping' &&
        'shippingAddress' in orderData.fulfillmentData
      ) {
        // Store address/method in notes or dedicated fields
        orderCreateData.shippingMethodName = orderData.fulfillmentData.shippingMethod;
        // Potentially set pickupTime as placeholder if required by schema
        orderCreateData.pickupTime = new Date();
      } else {
        // Fallback for other cases or if pickupTime is expected
        orderCreateData.pickupTime = new Date(orderData.customerInfo.pickupTime); // Fallback to customer info time?
      }
    } else {
      // Fallback if no fulfillmentData provided (maybe default to pickup?)
      orderCreateData.fulfillmentType = 'pickup';
      orderCreateData.pickupTime = new Date(orderData.customerInfo.pickupTime); // Use customer info time
    }

    // Create order in database
    const order = await prisma.order.create({
      data: orderCreateData,
      // No need to include items here unless immediately needed
    });

    return { success: true, orderId: order.id };
  } catch (error) {
    console.error('Error creating order (legacy function):', error);
    const message = error instanceof Error ? error.message : 'Failed to create order';
    return { success: false, error: message };
  }
}

/**
 * Updates an order with Square payment information (e.g., after webhook confirmation)
 */
export async function updateOrderPayment(
  orderId: string,
  squareOrderId: string,
  paymentStatus: 'PAID' | 'FAILED' = 'PAID',
  notes?: string
) {
  try {
    // Get the current order status before updating
    const currentOrder = await prisma.order.findUnique({
      where: { id: orderId },
      select: { status: true },
    });

    const previousStatus = currentOrder?.status;
    const newStatus = paymentStatus === 'PAID' ? OrderStatus.PROCESSING : OrderStatus.CANCELLED;

    // Update the order
    const updatedOrder = await prisma.order.update({
      where: { id: orderId },
      data: {
        squareOrderId, // Update Square Order ID if needed
        paymentStatus: paymentStatus,
        // Use PROCESSING status after payment confirmation
        status: newStatus,
        notes: notes ? notes : undefined, // Append or set notes if provided
      },
    });

    // Send alerts for payment failures and status changes
    try {
      const alertService = new AlertService();

      // Send payment failed alert if payment failed
      if (paymentStatus === 'FAILED') {
        // Fetch the complete order with items for the alert
        const orderWithItems = await prisma.order.findUnique({
          where: { id: orderId },
          include: {
            items: {
              include: {
                product: true,
                variant: true,
              },
            },
          },
        });

        if (orderWithItems) {
          await alertService.sendPaymentFailedAlert(
            orderWithItems,
            notes || 'Payment processing failed'
          );
          console.log(`Payment failed alert sent for order ${orderId}`);
        }
      }

      // Send status change alert if status actually changed
      if (previousStatus && previousStatus !== newStatus) {
        // Fetch the complete order with items for the alert
        const orderWithItems = await prisma.order.findUnique({
          where: { id: orderId },
          include: {
            items: {
              include: {
                product: true,
                variant: true,
              },
            },
          },
        });

        if (orderWithItems) {
          await alertService.sendOrderStatusChangeAlert(orderWithItems, previousStatus);
          console.log(
            `Status change alert sent for order ${orderId}: ${previousStatus} → ${newStatus}`
          );
        }
      }
    } catch (alertError: any) {
      console.error(`Failed to send alerts for order ${orderId}:`, alertError);
      // Don't fail the payment update if alert fails
    }

    revalidatePath(`/admin/orders/${orderId}`); // Revalidate specific order page
    revalidatePath('/admin/orders');
    revalidatePath(`/orders/${orderId}`); // Revalidate user order page
    revalidatePath('/orders');

    // Return the updated order data for tests and calling functions
    return updatedOrder;
  } catch (error) {
    console.error('Error updating order payment:', error);
    const message = error instanceof Error ? error.message : 'Failed to update order payment';
    throw new Error(message);
  }
}

/**
 * Retrieves comprehensive order details by ID for display purposes.
 */
export async function getOrderById(orderId: string) {
  try {
    // No Supabase client needed if just querying Prisma and not checking auth
    // Add auth check here if this needs to be restricted
    const order = await prisma.order.findUnique({
      where: { id: orderId },
      include: {
        items: {
          include: {
            product: true,
            variant: true,
          },
        },
      },
    });

    if (!order) {
      return null;
    }

    // Construct the response object with proper decimal conversion
    const responseOrder = {
      id: order.id,
      status: order.status,
      customerName: order.customerName,
      customerEmail: order.email,
      customerPhone: order.phone,
      fulfillmentMethod: order.fulfillmentType,
      subtotal: { toNumber: () => Number(order.total) },
      taxAmount: { toNumber: () => Number(order.taxAmount) },
      total: { toNumber: () => Number(order.total) },
      createdAt: order.createdAt,
      updatedAt: order.updatedAt,
      userId: order.userId,
      items: order.items.map(item => ({
        id: item.id,
        quantity: item.quantity,
        price: { toNumber: () => Number(item.price) },
        product: { name: item.product.name },
        variant: item.variant ? { name: item.variant.name } : null,
      })),
    };

    return responseOrder;
  } catch (error) {
    console.error('Error retrieving order:', error);
    const message = error instanceof Error ? error.message : 'Failed to retrieve order';
    return { success: false, error: message };
  }
}

/**
 * Creates an order in the database and generates a Square checkout URL.
 * This is the primary action for initiating a new order.
 */
export async function createOrderAndGenerateCheckoutUrl(formData: {
  items: z.infer<typeof CartItemSchema>[];
  customerInfo: z.infer<typeof CustomerInfoSchema>;
  fulfillment: z.infer<typeof FulfillmentSchema>; // Use the discriminated union type
  paymentMethod: PaymentMethod; // CASH, SQUARE, etc.
}): Promise<ServerActionResult> {
  console.log('Server Action: createOrderAndGenerateCheckoutUrl started.');
  console.log('Received Fulfillment Data:', JSON.stringify(formData.fulfillment, null, 2));
  const supabase = createServerClient<Database>(
    process.env.NEXT_PUBLIC_SUPABASE_URL!,
    process.env.NEXT_PUBLIC_SUPABASE_ANON_KEY!,
    {
      cookies: {
        async get(name: string) {
          const cookieStore = await cookies();
          return cookieStore.get(name)?.value;
        },
        async set(name: string, value: string, options: CookieOptions) {
          try {
            const cookieStore = await cookies();
            cookieStore.set({ name, value, ...options });
          } catch (error) {
            // The `set` method was called from a Server Component.
            // This can be ignored if you have middleware refreshing
            // user sessions.
          }
        },
        async remove(name: string, options: CookieOptions) {
          try {
            const cookieStore = await cookies();
            cookieStore.set({ name, value: '', ...options });
          } catch (error) {
            // The `delete` method was called from a Server Component.
            // This can be ignored if you have middleware refreshing
            // user sessions.
          }
        },
      },
    }
  );
  const {
    data: { user },
  } = await supabase.auth.getUser();
  const supabaseUserId = user?.id;

  // Validate input using Zod schema before processing
  const validationResult = PayloadSchema.safeParse(formData);
  if (!validationResult.success) {
    console.error('Invalid form data:', validationResult.error.errors);
    // Combine Zod errors into a single message
    const errorMessage = validationResult.error.errors
      .map(e => `${e.path.join('.')} - ${e.message}`)
      .join('; ');
    return {
      success: false,
      error: `Invalid input: ${errorMessage}`,
      checkoutUrl: null,
      orderId: null,
    };
  }

  const { items, customerInfo, fulfillment, paymentMethod } = validationResult.data; // Use validated data

  // Check if store is open
  const storeOpen = await isStoreOpen();
  if (!storeOpen) {
    return {
      success: false,
      error: 'Store is currently closed. Please check our hours or try again later.',
      checkoutUrl: null,
      orderId: null,
    };
  }

  // Add minimum order validation
  const orderValidation = await validateOrderMinimums(items);
  if (!orderValidation.isValid) {
    return {
      success: false,
      error: orderValidation.errorMessage || 'Order does not meet minimum requirements',
      checkoutUrl: null,
      orderId: null,
    };
  }

  // Check if this is a catering order
  const hasCateringItems = await hasCateringProducts(items.map(item => item.id));

  // --- Calculate Totals using Decimal.js with Tax Exemptions ---
  let subtotal = new Decimal(0);
  
  // Fetch product details with categories for tax calculation
  const productIds = items.map(item => item.id);
  const productsWithCategories = await prisma.product.findMany({
    where: { id: { in: productIds } },
    include: { category: true },
  });

  // Create a map for quick lookup
  const productMap = new Map(productsWithCategories.map(p => [p.id, p]));

  const orderItemsData = items.map(item => {
    const itemPrice = new Decimal(item.price);
    const itemTotal = itemPrice.times(item.quantity);
    subtotal = subtotal.plus(itemTotal);
    return {
      productId: item.id,
      variantId: item.variantId,
      quantity: item.quantity,
      price: itemPrice, // Keep as Decimal for DB
    };
  });

  // Get tax rate from store settings
  const taxRateDecimal = await getTaxRate();
  
  // Calculate tax using exemption logic - only catering items are taxable
  const itemsForTaxCalculation = items.map(item => {
    const product = productMap.get(item.id);
    return {
      product: product ? {
        category: product.category,
        name: product.name,
      } : undefined,
      price: item.price,
      quantity: item.quantity,
    };
  });

  const taxCalculation = calculateTaxForItems(itemsForTaxCalculation, taxRateDecimal);
  const taxAmount = new Decimal(taxCalculation.taxAmount).toDecimalPlaces(2);

  // Get shipping cost directly from the validated fulfillment data
  const shippingCostCents =
    fulfillment.method === 'nationwide_shipping' ? fulfillment.shippingCost : 0;
  const shippingCostDecimal = new Decimal(shippingCostCents).dividedBy(100);

  // Get delivery fee for local delivery orders
  const deliveryFeeDecimal = fulfillment.method === 'local_delivery' && fulfillment.deliveryFee 
    ? new Decimal(fulfillment.deliveryFee)
    : new Decimal(0);

  const totalBeforeFee = subtotal.plus(taxAmount).plus(shippingCostDecimal).plus(deliveryFeeDecimal);
  // Skip service fee for CASH payments
  const serviceFeeAmount = paymentMethod === 'CASH' 
    ? new Decimal(0) 
    : totalBeforeFee.times(SERVICE_FEE_RATE).toDecimalPlaces(2);
  const finalTotal = totalBeforeFee.plus(serviceFeeAmount);

  console.log(`Calculated Subtotal: ${subtotal.toFixed(2)}`);
  console.log(`Calculated Tax: ${taxAmount.toFixed(2)}`);
  console.log(
    `Calculated Shipping: ${shippingCostDecimal.toFixed(2)} (Cents: ${shippingCostCents})`
  );
  console.log(`Calculated Delivery Fee: ${deliveryFeeDecimal.toFixed(2)}`);
<<<<<<< HEAD
  console.log(`Calculated Convenience Fee: ${serviceFeeAmount.toFixed(2)}${paymentMethod === 'CASH' ? ' (waived for cash)' : ''}`);
=======
  console.log(`Calculated Convenience Fee: ${serviceFeeAmount.toFixed(2)}`);
>>>>>>> b3dbe3db
  console.log(`Calculated Final Total: ${finalTotal.toFixed(2)}`);

  // --- Prepare Fulfillment DB Data ---
  let dbFulfillmentData: Partial<Prisma.OrderCreateInput> = {
    fulfillmentType: fulfillment.method,
    notes: undefined, // Initialize notes
    // Initialize other fulfillment fields to null/undefined
    pickupTime: null,
    deliveryDate: null,
    deliveryTime: null,
    shippingMethodName: null,
    shippingCarrier: null,
    shippingServiceLevelToken: null,
    shippingCostCents: null,
    shippingRateId: null,
  };

  let pickupTimeISO: string | null = null; // Still needed for Square Pickup

  try {
    // Separate try for parsing dates/preparing fulfillment data
    if (fulfillment.method === 'pickup') {
      pickupTimeISO = formatISO(parseISO(fulfillment.pickupTime));
      dbFulfillmentData.pickupTime = new Date(pickupTimeISO);
    } else if (fulfillment.method === 'local_delivery') {
      dbFulfillmentData.deliveryDate = fulfillment.deliveryDate;
      dbFulfillmentData.deliveryTime = fulfillment.deliveryTime;
      // Store complex address/instructions in notes as JSON
      dbFulfillmentData.notes = JSON.stringify({
        deliveryAddress: fulfillment.deliveryAddress,
        deliveryInstructions: fulfillment.deliveryInstructions,
      });
      // Set a placeholder pickupTime only if the DB schema strictly requires it (non-nullable)
      // dbFulfillmentData.pickupTime = new Date();
    } else if (fulfillment.method === 'nationwide_shipping') {
      // Store dedicated shipping fields
      dbFulfillmentData.shippingMethodName = `${fulfillment.shippingCarrier} ${fulfillment.shippingMethod}`; // Construct a display name
      dbFulfillmentData.shippingCarrier = fulfillment.shippingCarrier;
      dbFulfillmentData.shippingServiceLevelToken = fulfillment.shippingMethod; // This is the token
      dbFulfillmentData.shippingCostCents = fulfillment.shippingCost; // Already validated as number/int
      dbFulfillmentData.shippingRateId = fulfillment.rateId; // Already validated as string
      // Store address in notes as JSON
      dbFulfillmentData.notes = JSON.stringify({
        shippingAddress: fulfillment.shippingAddress,
      });
      // Set a placeholder pickupTime only if the DB schema strictly requires it (non-nullable)
      // dbFulfillmentData.pickupTime = new Date();
    }
  } catch (dateError: any) {
    console.error('Invalid date format provided for fulfillment:', dateError);
    return {
      success: false,
      error: 'Invalid date/time format for fulfillment.',
      checkoutUrl: null,
      orderId: null,
    };
  }

  // --- Database Order Creation ---
  let dbOrder: { id: string } | null = null;
  try {
    // Calculate delivery fee for database storage
    const deliveryFeeForDb = fulfillment.method === 'local_delivery' && fulfillment.deliveryFee 
      ? new Decimal(fulfillment.deliveryFee) 
      : new Decimal(0);

    const orderInputData: Prisma.OrderCreateInput = {
      // Connect profile using userId if ID exists
      ...(supabaseUserId && { profile: { connect: { id: supabaseUserId } } }),
      status: OrderStatus.PENDING, // Use Prisma Enum
      paymentStatus: 'PENDING',
      paymentMethod: paymentMethod,
      total: finalTotal, // Prisma handles Decimal
      taxAmount: taxAmount,
      deliveryFee: deliveryFeeForDb, // Add delivery fee
      serviceFee: serviceFeeAmount, // Add convenience fee
      customerName: customerInfo.name,
      email: customerInfo.email,
      phone: customerInfo.phone,
      // Set the catering order flag
      isCateringOrder: hasCateringItems,
      // Spread the prepared fulfillment data
      ...dbFulfillmentData,
      items: {
        create: orderItemsData.map(item => ({
          productId: item.productId,
          variantId: item.variantId,
          quantity: item.quantity,
          price: item.price, // Pass Decimal directly
        })),
      },
    };

    dbOrder = await prisma.order.create({
      data: orderInputData,
      select: { id: true }, // Select only the ID
    });
    console.log(
      `Database order created with ID: ${dbOrder.id} (isCateringOrder: ${hasCateringItems})`
    );

    // Send new order alert to admin
    try {
      // Fetch the complete order with items for the alert
      const orderWithItems = await prisma.order.findUnique({
        where: { id: dbOrder.id },
        include: {
          items: {
            include: {
              product: true,
              variant: true,
            },
          },
        },
      });

      if (orderWithItems) {
        const alertService = new AlertService();
        await alertService.sendNewOrderAlert(orderWithItems);
        console.log(`New order alert sent for order ${dbOrder.id}`);
      }
    } catch (alertError: any) {
      console.error(`Failed to send new order alert for order ${dbOrder.id}:`, alertError);
      // Don't fail the order creation if alert fails
    }
  } catch (error: any) {
    console.error('Database Error creating order:', error);
    if (error instanceof Prisma.PrismaClientKnownRequestError) {
      console.error('Prisma Error Code:', error.code, 'Meta:', error.meta);
    }
    return {
      success: false,
      error: error.message || 'Failed to save order details.',
      checkoutUrl: null,
      orderId: null,
    };
  }

  // --- Square API Interaction ---
  const squareEnv = process.env.USE_SQUARE_SANDBOX === 'true' ? 'sandbox' : 'production';
  
  // Use the correct location ID based on environment
  const locationId = squareEnv === 'sandbox' 
    ? 'LMV06M1ER6HCC'                         // Use Default Test Account sandbox location ID
    : process.env.SQUARE_LOCATION_ID;         // Use production location ID
    
  const accessToken =
    squareEnv === 'sandbox'
      ? process.env.SQUARE_SANDBOX_TOKEN
      : process.env.SQUARE_PRODUCTION_TOKEN || process.env.SQUARE_ACCESS_TOKEN;
  const supportEmail = process.env.SUPPORT_EMAIL || 'info@destinosf.com';

  console.log(`Using Square ${squareEnv} environment with location ID: ${locationId}`);
  console.log(
    `Token source: ${squareEnv === 'sandbox' ? 'SQUARE_SANDBOX_TOKEN' : 'SQUARE_PRODUCTION_TOKEN/SQUARE_ACCESS_TOKEN'}`
  );
  console.log(`Has token: ${!!accessToken}`);

  if (!locationId || !accessToken) {
    console.error('Server Action Config Error: Missing Square Location ID or Access Token.');
    if (dbOrder?.id) {
      await prisma.order
        .update({
          where: { id: dbOrder.id },
          data: {
            status: OrderStatus.CANCELLED,
            paymentStatus: 'FAILED',
            notes: 'Square config error (missing credentials)',
          },
        })
        .catch(e => console.error('Failed to update order status on config error:', e));
    }
    return {
      success: false,
      error: 'Payment provider configuration error.',
      checkoutUrl: null,
      orderId: dbOrder?.id ?? null,
    };
  }

  const BASE_URL =
    squareEnv === 'sandbox'
      ? 'https://connect.squareupsandbox.com'
      : 'https://connect.squareup.com';

  try {
    // --- Prepare Square Line Items ---
    const squareLineItems: any[] = items.map(item => ({
      quantity: item.quantity.toString(),
      base_price_money: {
        amount: Math.round(item.price * 100), // Price in cents
        currency: 'USD',
      },
      name: item.name,
      // TODO: Fetch and add variation_name if variantId is present
      // variation_name: item.variantId ? await getVariantName(item.variantId) : undefined,
    }));

    // Add shipping as a line item if applicable
    if (fulfillment.method === 'nationwide_shipping' && fulfillment.shippingCost > 0) {
      squareLineItems.push({
        name: dbFulfillmentData.shippingMethodName || `Shipping (${fulfillment.shippingCarrier})`, // Use DB field or fallback
        quantity: '1',
        base_price_money: { amount: fulfillment.shippingCost, currency: 'USD' }, // Use cost in cents
      });
    }

    // Add delivery fee as a line item if applicable
    if (fulfillment.method === 'local_delivery' && fulfillment.deliveryFee && fulfillment.deliveryFee > 0) {
      squareLineItems.push({
        name: `Delivery Fee (${fulfillment.deliveryZone || 'Local'})`,
        quantity: '1',
        base_price_money: { amount: Math.round(fulfillment.deliveryFee * 100), currency: 'USD' }, // Convert to cents
      });
    }

    // --- Prepare Square Service Charges ---
    const squareServiceCharges: any[] = [];
    if (serviceFeeAmount.greaterThan(0)) {
      squareServiceCharges.push({
        name: 'Convenience Fee',
        amount_money: { amount: Math.round(serviceFeeAmount.toNumber() * 100), currency: 'USD' },
        calculation_phase: 'TOTAL_PHASE', // Applied after tax and shipping
        taxable: false,
      });
    }

    // --- Prepare Square Taxes ---
    const squareTaxes: any[] = [];
    if (taxAmount.greaterThan(0)) {
      squareTaxes.push({
        // uid: randomUUID().substring(0, 6), // Optional: helps Square UI
        name: 'Sales Tax',
        percentage: new Decimal(taxRateDecimal).times(100).toFixed(2), // e.g., "8.25"
        scope: 'ORDER', // Apply to order subtotal (before convenience fees)
      });
    }

    // --- Prepare Square Fulfillment ---
    let squareFulfillment: any = null; // Initialize as null
    const squareRecipient = {
      // Define recipient once
      display_name: customerInfo.name,
      email_address: customerInfo.email,
      phone_number: customerInfo.phone,
    };

    if (fulfillment.method === 'pickup' && pickupTimeISO) {
      squareFulfillment = {
        type: 'PICKUP',
        pickup_details: {
          recipient: squareRecipient,
          pickup_at: pickupTimeISO, // Use ISO string
          schedule_type: 'SCHEDULED',
        },
      };
    } else if (fulfillment.method === 'local_delivery' && fulfillment.deliveryAddress) {
      const address = fulfillment.deliveryAddress;
      squareFulfillment = {
        type: 'DELIVERY',
        delivery_details: {
          recipient: {
            ...squareRecipient,
            address: {
              address_line_1: address.street,
              address_line_2: address.street2,
              locality: address.city,
              administrative_district_level_1: address.state,
              postal_code: address.postalCode,
              country: mapCountryCode(address.country) || 'US', // Use helper
            },
          },
          schedule_type: 'SCHEDULED',
          placed_at: new Date().toISOString(), // When the order is placed with us
          // Combine date and time, ensuring valid RFC 3339 format
          deliver_at: fulfillment.deliveryTime.includes('T')
            ? formatISO(parseISO(fulfillment.deliveryTime))
            : formatISO(parseISO(`${fulfillment.deliveryDate}T${fulfillment.deliveryTime}`)),
          delivery_instructions: fulfillment.deliveryInstructions,
          carrier_code: 'CUSTOM', // Indicate local delivery
        },
      };
    } else if (fulfillment.method === 'nationwide_shipping' && fulfillment.shippingAddress) {
      const address = fulfillment.shippingAddress;
      
      // Validate that recipient name is provided for shipping orders
      if (!address.recipientName || !address.recipientName.trim()) {
        console.error('❌ Order creation failed: Missing recipient name for shipping address');
        return {
          success: false,
          error: 'Recipient name is required for shipping orders. Please provide a complete shipping address.',
          checkoutUrl: null,
          orderId: null,
        };
      }
      
      squareFulfillment = {
        type: 'SHIPMENT',
        shipment_details: {
          recipient: {
            ...squareRecipient,
            address: {
              address_line_1: address.street,
              address_line_2: address.street2,
              locality: address.city,
              administrative_district_level_1: address.state,
              postal_code: address.postalCode,
              country: mapCountryCode(address.country) || 'US', // Use helper
            },
          },
          shipping_type: fulfillment.shippingMethod, // Service level token (e.g., "usps_priority")
          carrier_code: fulfillment.shippingCarrier, // Carrier identifier (e.g., "USPS")
          // shipping_note: `Rate ID: ${fulfillment.rateId}`, // Optional note
        },
      };
    }

    // --- Prepare Square Checkout Options ---
    const origin = env.NEXT_PUBLIC_APP_URL;
    if (!origin) {
      console.error('Server Action Config Error: NEXT_PUBLIC_APP_URL is not set.');
      if (dbOrder?.id) {
        await prisma.order
          .update({
            where: { id: dbOrder.id },
            data: {
              status: OrderStatus.CANCELLED,
              paymentStatus: 'FAILED',
              notes: 'Missing base URL config',
            },
          })
          .catch(e => console.error('Failed to update order status on config error:', e));
      }
      return {
        success: false,
        error: 'Server configuration error: Base URL missing.',
        checkoutUrl: null,
        orderId: dbOrder?.id ?? null,
      };
    }
    // Use URL constructor for robust query parameter handling
    const redirectUrl = new URL('/order-confirmation', origin);
    redirectUrl.searchParams.set('status', 'success');
    redirectUrl.searchParams.set('orderId', dbOrder.id);

    const cancelUrl = new URL('/cart', origin);
    cancelUrl.searchParams.set('status', 'cancelled');
    cancelUrl.searchParams.set('orderId', dbOrder.id); // Include orderId in cancel URL

    const squareCheckoutOptions = {
      allow_tipping: true,
      redirect_url: redirectUrl.toString(),
      merchant_support_email: supportEmail, // Now has proper fallback
      ask_for_shipping_address: false, // Provided via fulfillment
      accepted_payment_methods: {
        apple_pay: true,
        google_pay: true,
        cash_app_pay: false,
        afterpay_clearpay: false,
        venmo: false,
      },
      // Custom tip settings with 5%, 10%, and 15% instead of default 15%, 20%, 25%
      tip_settings: createRegularOrderTipSettings(),
    };

    // --- Build Full Square Request Body ---
    const squareRequestBody: any = {
      idempotency_key: randomUUID(),
      order: {
        location_id: locationId,
        reference_id: dbOrder.id, // Link to our DB order
        // customer_id: undefined, // TODO: Link if Square Customer profile exists?
        line_items: squareLineItems,
        taxes: squareTaxes,
        service_charges: squareServiceCharges,
        // Only include fulfillments array if squareFulfillment is not null
        fulfillments: squareFulfillment ? [squareFulfillment] : [],
        metadata: supabaseUserId ? { supabaseUserId: supabaseUserId } : undefined,
      },
      checkout_options: squareCheckoutOptions,
      // Optionally pre-fill buyer info
      // pre_populated_data: {
      //     buyer_email: customerInfo.email,
      //     buyer_phone_number: customerInfo.phone,
      // }
    };

    // Sanitize the Square request body to remove any invalid fields
    const sanitizedSquareRequestBody = safeSquareOrderPayload(squareRequestBody, 'createOrderAndGenerateCheckoutUrl');

    console.log('Calling Square Create Payment Link API...');
    const paymentLinkUrl = `${BASE_URL}/v2/online-checkout/payment-links`;
    const fetchResponse = await fetch(paymentLinkUrl, {
      method: 'POST',
      headers: {
        'Square-Version': '2025-05-21', // Use the latest API version
        Authorization: `Bearer ${accessToken}`,
        'Content-Type': 'application/json',
      },
      body: JSON.stringify(sanitizedSquareRequestBody),
    });

    const responseData = await fetchResponse.json();

    // Check for fetch errors OR Square API errors in the response body
    if (
      !fetchResponse.ok ||
      responseData.errors ||
      !responseData.payment_link?.url ||
      !responseData.payment_link?.order_id
    ) {
      const errorDetail =
        responseData.errors?.[0]?.detail || 'Failed to create Square payment link';
      const squareErrorCode = responseData.errors?.[0]?.code;
      console.error(
        `Square API Error (${fetchResponse.status} - ${squareErrorCode}):`,
        JSON.stringify(responseData, null, 2)
      );
      await prisma.order
        .update({
          where: { id: dbOrder.id },
          data: {
            status: OrderStatus.CANCELLED,
            paymentStatus: 'FAILED',
            notes: `Square API Error: ${errorDetail} (Code: ${squareErrorCode})`,
          },
        })
        .catch(e => console.error('Failed to update order status on Square error:', e));
      return {
        success: false,
        error: `Payment provider error: ${errorDetail}`,
        checkoutUrl: null,
        orderId: dbOrder.id,
      };
    }

    const checkoutUrl = responseData.payment_link.url;
    // This is the Square Order ID associated with the *payment link itself*,
    // which might differ from the order ID created within the link if modifications occur.
    const squareOrderId = responseData.payment_link.order_id;
    console.log(
      `Square Checkout URL: ${checkoutUrl}, Square Order ID (from link): ${squareOrderId}`
    );

    // Update our order with the Square Order ID and payment URL from the payment link response
    const expiresAt = new Date();
    expiresAt.setHours(expiresAt.getHours() + 24); // 24 hours expiry

    await prisma.order.update({
      where: { id: dbOrder.id },
      data: {
        squareOrderId: squareOrderId, // Store the ID for reference
        paymentUrl: checkoutUrl,
        paymentUrlExpiresAt: expiresAt,
      },
    });

    console.log('Server Action finished successfully.');
    // Revalidate relevant paths to update caches
    revalidatePath('/admin/orders');
    revalidatePath(`/admin/orders/${dbOrder.id}`);
    revalidatePath('/orders'); // User's order list
    revalidatePath(`/orders/${dbOrder.id}`); // Specific user order page

    return { success: true, error: null, checkoutUrl: checkoutUrl, orderId: dbOrder.id };
  } catch (error: any) {
    console.error('Error during Square API interaction or final update:', error);
    const errorMessage = error.message || 'An unexpected error occurred during checkout.';
    if (dbOrder?.id) {
      try {
        await prisma.order.update({
          where: { id: dbOrder.id },
          data: {
            status: OrderStatus.CANCELLED,
            paymentStatus: 'FAILED',
            notes: `Checkout Error: ${errorMessage}`,
          },
        });
      } catch (updateError: any) {
        console.error('Failed to update order status on final catch block:', updateError?.message);
      }
    }
    return { success: false, error: errorMessage, checkoutUrl: null, orderId: dbOrder?.id || null };
  }
}

/**
 * Generates a manual payment page URL for payment methods that require manual processing
 * Currently supports Cash only.
 */
export async function createManualPaymentOrder(formData: {
  items: z.infer<typeof CartItemSchema>[];
  customerInfo: z.infer<typeof CustomerInfoSchema>;
  fulfillment: z.infer<typeof FulfillmentSchema>;
  paymentMethod: PaymentMethod; // CASH, etc.
}): Promise<ServerActionResult> {
  console.log('Server Action: createManualPaymentOrder started.');

  // Validate the payment method is supported
  if (formData.paymentMethod !== 'CASH') {
    return {
      success: false,
      error: `Payment method ${formData.paymentMethod} is not supported for manual processing.`,
      checkoutUrl: null,
      orderId: null,
    };
  }

  // Reuse much of the same logic as createOrderAndGenerateCheckoutUrl
  // Validate input first
  const validationResult = PayloadSchema.safeParse(formData);
  if (!validationResult.success) {
    console.error('Invalid form data:', validationResult.error.errors);
    const errorMessage = validationResult.error.errors
      .map(e => `${e.path.join('.')} - ${e.message}`)
      .join('; ');
    return {
      success: false,
      error: `Invalid input: ${errorMessage}`,
      checkoutUrl: null,
      orderId: null,
    };
  }

  const { items, customerInfo, fulfillment, paymentMethod } = formData;

  // Check if store is open
  const storeOpen = await isStoreOpen();
  if (!storeOpen) {
    return {
      success: false,
      error: 'Store is currently closed. Please check our hours or try again later.',
      checkoutUrl: null,
      orderId: null,
    };
  }

  // Add minimum order validation
  const orderValidation = await validateOrderMinimums(items);
  if (!orderValidation.isValid) {
    return {
      success: false,
      error: orderValidation.errorMessage || 'Order does not meet minimum requirements',
      checkoutUrl: null,
      orderId: null,
    };
  }

  // --- Calculate Totals using Decimal.js with Tax Exemptions ---
  let subtotal = new Decimal(0);
  
  // Fetch product details with categories for tax calculation
  const productIds = items.map(item => item.id);
  const productsWithCategories = await prisma.product.findMany({
    where: { id: { in: productIds } },
    include: { category: true },
  });

  // Create a map for quick lookup
  const productMap = new Map(productsWithCategories.map(p => [p.id, p]));

  const orderItemsData = items.map(item => {
    const itemPrice = new Decimal(item.price);
    const itemTotal = itemPrice.times(item.quantity);
    subtotal = subtotal.plus(itemTotal);
    return {
      productId: item.id,
      variantId: item.variantId,
      quantity: item.quantity,
      price: itemPrice,
    };
  });

  // Get tax rate from store settings
  const taxRateDecimal = await getTaxRate();
  
  // Calculate tax using exemption logic - only catering items are taxable
  const itemsForTaxCalculation = items.map(item => {
    const product = productMap.get(item.id);
    return {
      product: product ? {
        category: product.category,
        name: product.name,
      } : undefined,
      price: item.price,
      quantity: item.quantity,
    };
  });

  const taxCalculation = calculateTaxForItems(itemsForTaxCalculation, taxRateDecimal);
  const taxAmount = new Decimal(taxCalculation.taxAmount).toDecimalPlaces(2);
  const shippingCostCents =
    fulfillment.method === 'nationwide_shipping' ? fulfillment.shippingCost : 0;
  const shippingCostDecimal = new Decimal(shippingCostCents).dividedBy(100);
  
  // Get delivery fee for local delivery orders (manual payment)
  const deliveryFeeDecimal = fulfillment.method === 'local_delivery' && fulfillment.deliveryFee 
    ? new Decimal(fulfillment.deliveryFee)
    : new Decimal(0);

  const totalBeforeFee = subtotal.plus(taxAmount).plus(shippingCostDecimal).plus(deliveryFeeDecimal);
<<<<<<< HEAD
  // Manual payments are typically CASH, so no service fee
  const serviceFeeAmount = formData.paymentMethod === 'CASH' 
    ? new Decimal(0) 
    : totalBeforeFee.times(SERVICE_FEE_RATE).toDecimalPlaces(2);
=======
  // Cash orders do not have convenience fees (only credit card orders do)
  const serviceFeeAmount = new Decimal(0);
>>>>>>> b3dbe3db
  const finalTotal = totalBeforeFee.plus(serviceFeeAmount);

  console.log(`Manual Payment - Calculated Subtotal: ${subtotal.toFixed(2)}`);
  console.log(`Manual Payment - Calculated Tax: ${taxAmount.toFixed(2)}`);
  console.log(
    `Manual Payment - Calculated Shipping: ${shippingCostDecimal.toFixed(2)} (Cents: ${shippingCostCents})`
  );
  console.log(`Manual Payment - Calculated Delivery Fee: ${deliveryFeeDecimal.toFixed(2)}`);
<<<<<<< HEAD
  console.log(`Manual Payment - Convenience Fee: ${serviceFeeAmount.toFixed(2)}${formData.paymentMethod === 'CASH' ? ' (waived for cash)' : ''}`);
=======
  console.log(`Manual Payment - Calculated Convenience Fee: ${serviceFeeAmount.toFixed(2)} (Cash orders have no convenience fee)`);
>>>>>>> b3dbe3db
  console.log(`Manual Payment - Calculated Final Total: ${finalTotal.toFixed(2)}`);

  // --- Prepare Fulfillment DB Data ---
  let dbFulfillmentData: Partial<Prisma.OrderCreateInput> = {
    fulfillmentType: fulfillment.method,
    notes: undefined,
    pickupTime: null,
    deliveryDate: null,
    deliveryTime: null,
    shippingMethodName: null,
    shippingCarrier: null,
    shippingServiceLevelToken: null,
    shippingCostCents: null,
    shippingRateId: null,
  };

  let pickupTimeISO: string | null = null;

  try {
    // Process fulfillment data based on method
    if (fulfillment.method === 'pickup') {
      pickupTimeISO = formatISO(parseISO(fulfillment.pickupTime));
      dbFulfillmentData.pickupTime = new Date(pickupTimeISO);
    } else if (fulfillment.method === 'local_delivery') {
      dbFulfillmentData.deliveryDate = fulfillment.deliveryDate;
      dbFulfillmentData.deliveryTime = fulfillment.deliveryTime;
      dbFulfillmentData.notes = JSON.stringify({
        deliveryAddress: fulfillment.deliveryAddress,
        deliveryInstructions: fulfillment.deliveryInstructions,
      });
    } else if (fulfillment.method === 'nationwide_shipping') {
      dbFulfillmentData.shippingMethodName = `${fulfillment.shippingCarrier} ${fulfillment.shippingMethod}`;
      dbFulfillmentData.shippingCarrier = fulfillment.shippingCarrier;
      dbFulfillmentData.shippingServiceLevelToken = fulfillment.shippingMethod;
      dbFulfillmentData.shippingCostCents = fulfillment.shippingCost;
      dbFulfillmentData.shippingRateId = fulfillment.rateId;
      dbFulfillmentData.notes = JSON.stringify({
        shippingAddress: fulfillment.shippingAddress,
      });
    }
  } catch (dateError: any) {
    console.error('Invalid date format provided for fulfillment:', dateError);
    return {
      success: false,
      error: 'Invalid date/time format for fulfillment.',
      checkoutUrl: null,
      orderId: null,
    };
  }

  // Get current user from Supabase if available
  const supabase = createServerClient<Database>(
    process.env.NEXT_PUBLIC_SUPABASE_URL!,
    process.env.NEXT_PUBLIC_SUPABASE_ANON_KEY!,
    {
      cookies: {
        async get(name: string) {
          const cookieStore = await cookies();
          return cookieStore.get(name)?.value;
        },
        async set(name: string, value: string, options: CookieOptions) {
          try {
            const cookieStore = await cookies();
            cookieStore.set({ name, value, ...options });
          } catch (error) {
            // The `set` method was called from a Server Component.
            // This can be ignored if you have middleware refreshing
            // user sessions.
          }
        },
        async remove(name: string, options: CookieOptions) {
          try {
            const cookieStore = await cookies();
            cookieStore.set({ name, value: '', ...options });
          } catch (error) {
            // The `delete` method was called from a Server Component.
            // This can be ignored if you have middleware refreshing
            // user sessions.
          }
        },
      },
    }
  );
  const {
    data: { user },
  } = await supabase.auth.getUser();
  const supabaseUserId = user?.id;

  // Check if this is a catering order
  const hasCateringItems = await hasCateringProducts(items.map(item => item.id));

  // --- Database Order Creation ---
  let dbOrder: { id: string } | null = null;
  try {
    const orderInputData: Prisma.OrderCreateInput = {
      ...(supabaseUserId && { profile: { connect: { id: supabaseUserId } } }),
      status: OrderStatus.PENDING,
      paymentStatus: 'PENDING',
      paymentMethod: paymentMethod,
      total: finalTotal,
      taxAmount: taxAmount,
      deliveryFee: deliveryFeeDecimal, // Add delivery fee
      serviceFee: serviceFeeAmount, // No convenience fee for cash orders
      customerName: customerInfo.name,
      email: customerInfo.email,
      phone: customerInfo.phone,
      isCateringOrder: hasCateringItems,
      ...dbFulfillmentData,
      items: {
        create: orderItemsData.map(item => ({
          productId: item.productId,
          variantId: item.variantId,
          quantity: item.quantity,
          price: item.price,
        })),
      },
    };

    dbOrder = await prisma.order.create({
      data: orderInputData,
      select: { id: true },
    });
    console.log(
      `Manual payment order created with ID: ${dbOrder.id} (isCateringOrder: ${hasCateringItems})`
    );

    // Send new order alert to admin
    try {
      // Fetch the complete order with items for the alert
      const orderWithItems = await prisma.order.findUnique({
        where: { id: dbOrder.id },
        include: {
          items: {
            include: {
              product: true,
              variant: true,
            },
          },
        },
      });

      if (orderWithItems) {
        const alertService = new AlertService();
        await alertService.sendNewOrderAlert(orderWithItems);
        console.log(`New order alert sent for manual payment order ${dbOrder.id}`);
      }
    } catch (alertError: any) {
      console.error(
        `Failed to send new order alert for manual payment order ${dbOrder.id}:`,
        alertError
      );
      // Don't fail the order creation if alert fails
    }
  } catch (error: any) {
    console.error('Database Error creating manual payment order:', error);
    if (error instanceof Prisma.PrismaClientKnownRequestError) {
      console.error('Prisma Error Code:', error.code, 'Meta:', error.meta);
    }
    return {
      success: false,
      error: error.message || 'Failed to save order details.',
      checkoutUrl: null,
      orderId: null,
    };
  }

  // Generate a payment page URL
  const origin = env.NEXT_PUBLIC_APP_URL;
  if (!origin) {
    console.error('Server Action Config Error: NEXT_PUBLIC_APP_URL is not set.');
    if (dbOrder?.id) {
      await prisma.order
        .update({
          where: { id: dbOrder.id },
          data: {
            status: OrderStatus.CANCELLED,
            paymentStatus: 'FAILED',
            notes: 'Missing base URL config',
          },
        })
        .catch(e => console.error('Failed to update order status on config error:', e));
    }
    return {
      success: false,
      error: 'Server configuration error: Base URL missing.',
      checkoutUrl: null,
      orderId: dbOrder?.id ?? null,
    };
  }

  // Create a custom checkout URL for the manual payment flow
  const paymentPageUrl = new URL(`/payment/${dbOrder!.id}`, origin);
  paymentPageUrl.searchParams.set('method', paymentMethod);

  console.log(`Manual Payment URL generated: ${paymentPageUrl}`);

  // Revalidate relevant paths
  revalidatePath('/admin/orders');
  revalidatePath(`/admin/orders/${dbOrder!.id}`);
  revalidatePath('/orders');
  revalidatePath(`/orders/${dbOrder!.id}`);

  return {
    success: true,
    error: null,
    checkoutUrl: paymentPageUrl.toString(),
    orderId: dbOrder!.id,
  };
}

/**
 * Server action to validate order minimums with delivery zone support for catering orders
 * Ensures Prisma calls only happen on the server
 */
export async function validateOrderMinimumsServer(
  items: z.infer<typeof CartItemSchema>[],
  deliveryAddress?: { city?: string; postalCode?: string }
): Promise<{
  isValid: boolean;
  errorMessage: string | null;
  deliveryZone?: string;
  minimumRequired?: number;
  currentAmount?: number;
}> {
  if (!items || items.length === 0) {
    return { isValid: false, errorMessage: 'Your cart is empty' };
  }

  // Calculate cart total
  const cartTotal = items.reduce((sum, item) => sum + item.price * item.quantity, 0);

  // Check if this is a catering order
  const hasCateringItems = await hasCateringProducts(items.map(item => item.id));

  // If it's a catering order and we have delivery address, use delivery zone validation
  if (hasCateringItems && deliveryAddress) {
    // Import database-driven delivery zone functions
    const { determineDeliveryZone, validateMinimumPurchase } = await import('@/lib/delivery-zones');

    // Determine delivery zone from address
    const deliveryZone = await determineDeliveryZone(
      deliveryAddress.postalCode || '',
      deliveryAddress.city
    );

    if (!deliveryZone) {
      return {
        isValid: false,
        errorMessage:
          'Sorry, we currently do not deliver to this location. Please check our delivery zones or contact us for assistance.',
      };
    }

    // Validate minimum purchase for the zone
    const validation = await validateMinimumPurchase(cartTotal, deliveryZone);

    if (!validation.isValid) {
      return {
        isValid: false,
        errorMessage: validation.message || `Minimum order required for this delivery zone.`,
        deliveryZone: deliveryZone,
        minimumRequired: validation.minimumRequired,
        currentAmount: validation.currentAmount,
      };
    }

    return {
      isValid: true,
      errorMessage: null,
      deliveryZone: deliveryZone,
      minimumRequired: validation.minimumRequired,
      currentAmount: validation.currentAmount,
    };
  }

  // Fall back to store settings for non-catering orders or pickup orders
  const storeSettings = await prisma.storeSettings.findFirst({
    orderBy: { createdAt: 'asc' },
  });

  if (!storeSettings) {
    // Fall back to basic validation if store settings not found
    return { isValid: true, errorMessage: null };
  }

  // Convert store settings to numbers for comparison
  const minOrderAmount = Number(storeSettings.minOrderAmount);
  const cateringMinimumAmount = Number(storeSettings.cateringMinimumAmount);

  // Apply validation based on order type
  if (hasCateringItems && cartTotal < cateringMinimumAmount && cateringMinimumAmount > 0) {
    return {
      isValid: false,
      errorMessage: `Catering orders require a minimum purchase of $${cateringMinimumAmount.toFixed(2)}`,
      minimumRequired: cateringMinimumAmount,
      currentAmount: cartTotal,
    };
  } else if (cartTotal < minOrderAmount && minOrderAmount > 0) {
    return {
      isValid: false,
      errorMessage: `Orders require a minimum purchase of $${minOrderAmount.toFixed(2)}`,
      minimumRequired: minOrderAmount,
      currentAmount: cartTotal,
    };
  }

  return { isValid: true, errorMessage: null };
}

/**
 * Helper function to check if any products belong to catering category
 * Only used server-side by the validateOrderMinimumsServer function
 */
async function hasCateringProducts(productIds: string[]): Promise<boolean> {
  if (!productIds || productIds.length === 0) return false;

  try {
    // Find all products in the cart that belong to a catering category
    const products = await prisma.product.findMany({
      where: {
        id: { in: productIds },
        category: {
          name: { contains: 'catering', mode: 'insensitive' }, // Case-insensitive search for 'catering'
        },
      },
    });

    // If any products are found, this is a catering order
    return Array.isArray(products) && products.length > 0;
  } catch (error) {
    console.error('Error checking catering products:', error);
    // In case of database error, assume it's not a catering order to prevent blocking orders
    return false;
  }
}

/**
 * Archive a single order
 */
export async function archiveOrder(
  orderId: string,
  reason?: string
): Promise<{ success: boolean; error?: string }> {
  try {
    // Get current user
    const supabase = await createClient();
    const {
      data: { user },
      error: authError,
    } = await supabase.auth.getUser();

    if (authError || !user) {
      return { success: false, error: 'Authentication required' };
    }

    // Check admin role
    const profile = await prisma.profile.findUnique({
      where: { id: user.id },
      select: { role: true },
    });

    if (!profile || profile.role !== 'ADMIN') {
      return { success: false, error: 'Admin access required' };
    }

    // Check if order exists and is not already archived
    const order = await prisma.order.findUnique({
      where: { id: orderId },
      select: { id: true, isArchived: true },
    });

    if (!order) {
      return { success: false, error: 'Order not found' };
    }

    if (order.isArchived) {
      return { success: false, error: 'Order is already archived' };
    }

    // Archive the order
    await prisma.order.update({
      where: { id: orderId },
      data: {
        isArchived: true,
        archivedAt: new Date(),
        archivedBy: user.id,
        archiveReason: reason || null,
      },
    });

    // Revalidate relevant paths
    revalidatePath('/admin/orders');
    revalidatePath('/admin/orders/archived');
    revalidatePath(`/admin/orders/${orderId}`);

    return { success: true };
  } catch (error: any) {
    console.error('Error archiving order:', error);
    return { success: false, error: error.message || 'Failed to archive order' };
  }
}

/**
 * Archive a single catering order
 */
export async function archiveCateringOrder(
  orderId: string,
  reason?: string
): Promise<{ success: boolean; error?: string }> {
  try {
    // Get current user
    const supabase = await createClient();
    const {
      data: { user },
      error: authError,
    } = await supabase.auth.getUser();

    if (authError || !user) {
      return { success: false, error: 'Authentication required' };
    }

    // Check admin role
    const profile = await prisma.profile.findUnique({
      where: { id: user.id },
      select: { role: true },
    });

    if (!profile || profile.role !== 'ADMIN') {
      return { success: false, error: 'Admin access required' };
    }

    // Check if catering order exists and is not already archived
    const order = await prisma.cateringOrder.findUnique({
      where: { id: orderId },
      select: { id: true, isArchived: true },
    });

    if (!order) {
      return { success: false, error: 'Catering order not found' };
    }

    if (order.isArchived) {
      return { success: false, error: 'Catering order is already archived' };
    }

    // Archive the catering order
    await prisma.cateringOrder.update({
      where: { id: orderId },
      data: {
        isArchived: true,
        archivedAt: new Date(),
        archivedBy: user.id,
        archiveReason: reason || null,
      },
    });

    // Revalidate relevant paths
    revalidatePath('/admin/orders');
    revalidatePath('/admin/orders/archived');
    revalidatePath(`/admin/catering/${orderId}`);

    return { success: true };
  } catch (error: any) {
    console.error('Error archiving catering order:', error);
    return { success: false, error: error.message || 'Failed to archive catering order' };
  }
}

/**
 * Archive multiple orders (bulk operation)
 */
export async function archiveBulkOrders(
  orderIds: string[],
  reason?: string
): Promise<{ success: boolean; count: number; errors?: string[] }> {
  try {
    // Get current user
    const supabase = await createClient();
    const {
      data: { user },
      error: authError,
    } = await supabase.auth.getUser();

    if (authError || !user) {
      return { success: false, count: 0, errors: ['Authentication required'] };
    }

    // Check admin role
    const profile = await prisma.profile.findUnique({
      where: { id: user.id },
      select: { role: true },
    });

    if (!profile || profile.role !== 'ADMIN') {
      return { success: false, count: 0, errors: ['Admin access required'] };
    }

    // Limit bulk operations to prevent abuse
    if (orderIds.length > 100) {
      return { success: false, count: 0, errors: ['Too many orders for bulk operation (max 100)'] };
    }

    const errors: string[] = [];
    let successCount = 0;

    // Process each order
    for (const orderId of orderIds) {
      try {
        // Check if it's a regular order or catering order
        const regularOrder = await prisma.order.findUnique({
          where: { id: orderId },
          select: { id: true, isArchived: true },
        });

        if (regularOrder) {
          if (regularOrder.isArchived) {
            errors.push(`Order ${orderId}: Already archived`);
            continue;
          }

          await prisma.order.update({
            where: { id: orderId },
            data: {
              isArchived: true,
              archivedAt: new Date(),
              archivedBy: user.id,
              archiveReason: reason || null,
            },
          });
          successCount++;
        } else {
          // Check if it's a catering order
          const cateringOrder = await prisma.cateringOrder.findUnique({
            where: { id: orderId },
            select: { id: true, isArchived: true },
          });

          if (cateringOrder) {
            if (cateringOrder.isArchived) {
              errors.push(`Catering order ${orderId}: Already archived`);
              continue;
            }

            await prisma.cateringOrder.update({
              where: { id: orderId },
              data: {
                isArchived: true,
                archivedAt: new Date(),
                archivedBy: user.id,
                archiveReason: reason || null,
              },
            });
            successCount++;
          } else {
            errors.push(`Order ${orderId}: Not found`);
          }
        }
      } catch (error: any) {
        errors.push(`Order ${orderId}: ${error.message || 'Unknown error'}`);
      }
    }

    // Revalidate relevant paths
    revalidatePath('/admin/orders');
    revalidatePath('/admin/orders/archived');

    return {
      success: successCount > 0,
      count: successCount,
      errors: errors.length > 0 ? errors : undefined,
    };
  } catch (error: any) {
    console.error('Error in bulk archive operation:', error);
    return { success: false, count: 0, errors: [error.message || 'Failed to archive orders'] };
  }
}

/**
 * Unarchive an order
 */
export async function unarchiveOrder(
  orderId: string
): Promise<{ success: boolean; error?: string }> {
  try {
    // Get current user
    const supabase = await createClient();
    const {
      data: { user },
      error: authError,
    } = await supabase.auth.getUser();

    if (authError || !user) {
      return { success: false, error: 'Authentication required' };
    }

    // Check admin role
    const profile = await prisma.profile.findUnique({
      where: { id: user.id },
      select: { role: true },
    });

    if (!profile || profile.role !== 'ADMIN') {
      return { success: false, error: 'Admin access required' };
    }

    // Check if order exists and is archived
    const order = await prisma.order.findUnique({
      where: { id: orderId },
      select: { id: true, isArchived: true },
    });

    if (!order) {
      return { success: false, error: 'Order not found' };
    }

    if (!order.isArchived) {
      return { success: false, error: 'Order is not archived' };
    }

    // Unarchive the order
    await prisma.order.update({
      where: { id: orderId },
      data: {
        isArchived: false,
        archivedAt: null,
        archivedBy: null,
        archiveReason: null,
      },
    });

    // Revalidate relevant paths
    revalidatePath('/admin/orders');
    revalidatePath('/admin/orders/archived');
    revalidatePath(`/admin/orders/${orderId}`);

    return { success: true };
  } catch (error: any) {
    console.error('Error unarchiving order:', error);
    return { success: false, error: error.message || 'Failed to unarchive order' };
  }
}

/**
 * Unarchive a catering order
 */
export async function unarchiveCateringOrder(
  orderId: string
): Promise<{ success: boolean; error?: string }> {
  try {
    // Get current user
    const supabase = await createClient();
    const {
      data: { user },
      error: authError,
    } = await supabase.auth.getUser();

    if (authError || !user) {
      return { success: false, error: 'Authentication required' };
    }

    // Check admin role
    const profile = await prisma.profile.findUnique({
      where: { id: user.id },
      select: { role: true },
    });

    if (!profile || profile.role !== 'ADMIN') {
      return { success: false, error: 'Admin access required' };
    }

    // Check if catering order exists and is archived
    const order = await prisma.cateringOrder.findUnique({
      where: { id: orderId },
      select: { id: true, isArchived: true },
    });

    if (!order) {
      return { success: false, error: 'Catering order not found' };
    }

    if (!order.isArchived) {
      return { success: false, error: 'Catering order is not archived' };
    }

    // Unarchive the catering order
    await prisma.cateringOrder.update({
      where: { id: orderId },
      data: {
        isArchived: false,
        archivedAt: null,
        archivedBy: null,
        archiveReason: null,
      },
    });

    // Revalidate relevant paths
    revalidatePath('/admin/orders');
    revalidatePath('/admin/orders/archived');
    revalidatePath(`/admin/catering/${orderId}`);

    return { success: true };
  } catch (error: any) {
    console.error('Error unarchiving catering order:', error);
    return { success: false, error: error.message || 'Failed to unarchive catering order' };
  }
}

/**
 * Get archived orders with pagination and filtering
 */
export async function getArchivedOrders(params: {
  page?: number;
  search?: string;
  type?: 'all' | 'regular' | 'catering';
  reason?: string;
  archivedBy?: string;
  startDate?: string;
  endDate?: string;
}): Promise<{
  success: boolean;
  orders: any[];
  totalCount: number;
  totalPages: number;
  error?: string;
}> {
  try {
    const { page = 1, search = '', type = 'all', reason, archivedBy, startDate, endDate } = params;

    const itemsPerPage = 15;
    const skip = (page - 1) * itemsPerPage;

    let allOrders: any[] = [];
    let totalCount = 0;

    // Build where conditions for regular orders
    const regularOrdersWhere: any = {
      isArchived: true,
    };

    if (search) {
      regularOrdersWhere.OR = [
        { customerName: { contains: search, mode: 'insensitive' } },
        { id: { contains: search, mode: 'insensitive' } },
        { email: { contains: search, mode: 'insensitive' } },
      ];
    }

    if (reason) {
      regularOrdersWhere.archiveReason = { contains: reason, mode: 'insensitive' };
    }

    if (archivedBy) {
      regularOrdersWhere.archivedBy = archivedBy;
    }

    if (startDate && endDate) {
      regularOrdersWhere.archivedAt = {
        gte: new Date(startDate),
        lte: new Date(endDate),
      };
    }

    // Build where conditions for catering orders
    const cateringOrdersWhere: any = {
      isArchived: true,
    };

    if (search) {
      cateringOrdersWhere.OR = [
        { name: { contains: search, mode: 'insensitive' } },
        { id: { contains: search, mode: 'insensitive' } },
        { email: { contains: search, mode: 'insensitive' } },
      ];
    }

    if (reason) {
      cateringOrdersWhere.archiveReason = { contains: reason, mode: 'insensitive' };
    }

    if (archivedBy) {
      cateringOrdersWhere.archivedBy = archivedBy;
    }

    if (startDate && endDate) {
      cateringOrdersWhere.archivedAt = {
        gte: new Date(startDate),
        lte: new Date(endDate),
      };
    }

    if (type === 'all' || type === 'regular') {
      const regularOrders = await prisma.order.findMany({
        where: regularOrdersWhere,
        include: {
          items: true,
          archivedByUser: {
            select: { name: true, email: true },
          },
        },
        orderBy: { archivedAt: 'desc' },
        ...(type === 'regular' ? { skip, take: itemsPerPage } : {}),
      });

      const serializedRegularOrders = regularOrders.map(order => {
        const { total, taxAmount, items, ...rest } = order;
        return {
          ...rest,
          type: 'regular' as const,
          total: total.toNumber(),
          taxAmount: taxAmount.toNumber(),
          items: items.map(item => {
            const { price, ...itemRest } = item;
            return {
              ...itemRest,
              price: price.toNumber(),
            };
          }),
        };
      });

      allOrders.push(...serializedRegularOrders);

      if (type === 'regular') {
        totalCount = await prisma.order.count({ where: regularOrdersWhere });
      }
    }

    if (type === 'all' || type === 'catering') {
      const cateringOrders = await prisma.cateringOrder.findMany({
        where: cateringOrdersWhere,
        include: {
          items: true,
          archivedByUser: {
            select: { name: true, email: true },
          },
        },
        orderBy: { archivedAt: 'desc' },
        ...(type === 'catering' ? { skip, take: itemsPerPage } : {}),
      });

      const serializedCateringOrders = cateringOrders.map(order => {
        const { totalAmount, deliveryFee, items, ...rest } = order;
        return {
          ...rest,
          type: 'catering' as const,
          total: totalAmount.toNumber(),
          deliveryFee: deliveryFee?.toNumber(),
          items: items.map(item => {
            const { pricePerUnit, totalPrice, ...itemRest } = item;
            return {
              ...itemRest,
              pricePerUnit: pricePerUnit.toNumber(),
              totalPrice: totalPrice.toNumber(),
            };
          }),
        };
      });

      allOrders.push(...serializedCateringOrders);

      if (type === 'catering') {
        totalCount = await prisma.cateringOrder.count({ where: cateringOrdersWhere });
      }
    }

    // If fetching all types, we need to sort and paginate manually
    if (type === 'all') {
      // Sort by archived date (most recent first)
      allOrders.sort((a, b) => {
        const aDate = new Date(a.archivedAt || 0);
        const bDate = new Date(b.archivedAt || 0);
        return bDate.getTime() - aDate.getTime();
      });

      totalCount = allOrders.length;
      allOrders = allOrders.slice(skip, skip + itemsPerPage);
    }

    const totalPages = Math.ceil(totalCount / itemsPerPage);

    return {
      success: true,
      orders: allOrders,
      totalCount,
      totalPages,
    };
  } catch (error: any) {
    console.error('Error fetching archived orders:', error);
    return {
      success: false,
      orders: [],
      totalCount: 0,
      totalPages: 0,
      error: error.message || 'Failed to fetch archived orders',
    };
  }
}<|MERGE_RESOLUTION|>--- conflicted
+++ resolved
@@ -638,11 +638,7 @@
     `Calculated Shipping: ${shippingCostDecimal.toFixed(2)} (Cents: ${shippingCostCents})`
   );
   console.log(`Calculated Delivery Fee: ${deliveryFeeDecimal.toFixed(2)}`);
-<<<<<<< HEAD
-  console.log(`Calculated Convenience Fee: ${serviceFeeAmount.toFixed(2)}${paymentMethod === 'CASH' ? ' (waived for cash)' : ''}`);
-=======
   console.log(`Calculated Convenience Fee: ${serviceFeeAmount.toFixed(2)}`);
->>>>>>> b3dbe3db
   console.log(`Calculated Final Total: ${finalTotal.toFixed(2)}`);
 
   // --- Prepare Fulfillment DB Data ---
@@ -1244,15 +1240,8 @@
     : new Decimal(0);
 
   const totalBeforeFee = subtotal.plus(taxAmount).plus(shippingCostDecimal).plus(deliveryFeeDecimal);
-<<<<<<< HEAD
-  // Manual payments are typically CASH, so no service fee
-  const serviceFeeAmount = formData.paymentMethod === 'CASH' 
-    ? new Decimal(0) 
-    : totalBeforeFee.times(SERVICE_FEE_RATE).toDecimalPlaces(2);
-=======
   // Cash orders do not have convenience fees (only credit card orders do)
   const serviceFeeAmount = new Decimal(0);
->>>>>>> b3dbe3db
   const finalTotal = totalBeforeFee.plus(serviceFeeAmount);
 
   console.log(`Manual Payment - Calculated Subtotal: ${subtotal.toFixed(2)}`);
@@ -1261,11 +1250,7 @@
     `Manual Payment - Calculated Shipping: ${shippingCostDecimal.toFixed(2)} (Cents: ${shippingCostCents})`
   );
   console.log(`Manual Payment - Calculated Delivery Fee: ${deliveryFeeDecimal.toFixed(2)}`);
-<<<<<<< HEAD
-  console.log(`Manual Payment - Convenience Fee: ${serviceFeeAmount.toFixed(2)}${formData.paymentMethod === 'CASH' ? ' (waived for cash)' : ''}`);
-=======
   console.log(`Manual Payment - Calculated Convenience Fee: ${serviceFeeAmount.toFixed(2)} (Cash orders have no convenience fee)`);
->>>>>>> b3dbe3db
   console.log(`Manual Payment - Calculated Final Total: ${finalTotal.toFixed(2)}`);
 
   // --- Prepare Fulfillment DB Data ---
