--- conflicted
+++ resolved
@@ -982,11 +982,7 @@
                   {calculatedServiceFee > 0.01 && (
                     <tr>
                       <td colSpan={4} className="px-4 py-2 text-sm text-gray-600 text-right">
-<<<<<<< HEAD
-                      Convenience Fee (3.5%):
-=======
                         Convenience Fee (3.5%):
->>>>>>> b3dbe3db
                       </td>
                       <td className="px-4 py-2 text-sm text-right">${calculatedServiceFee.toFixed(2)}</td>
                       <td></td>
