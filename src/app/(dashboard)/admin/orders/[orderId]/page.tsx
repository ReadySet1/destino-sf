import { prisma } from '@/lib/db';
import { notFound, redirect } from 'next/navigation';
import { formatDistance, format } from 'date-fns';
import { Badge } from '@/components/ui/badge';
import Link from 'next/link';
import { formatCurrency, formatDateTime } from '@/utils/formatting';
import { logger } from '@/utils/logger';
import { OrderStatus, PaymentStatus } from '@prisma/client';
import ErrorDisplay from '@/components/ui/ErrorDisplay';
import { Decimal } from '@prisma/client/runtime/library';
import { FormattedNotes } from '@/components/Order/FormattedNotes';
import { ShippingLabelButton } from '../components/ShippingLabelButton';
import { ManualPaymentButton } from './components/ManualPaymentButton';

// Define types for serialized data
interface SerializedOrderItem {
  id: string;
  quantity: number;
  price: number;
  productId: string;
  variantId: string | null;
  product?: {
    id: string;
    name: string;
  } | null;
  variant?: {
    id: string;
    name: string;
  } | null;
}

interface SerializedPayment {
  id: string;
  squarePaymentId: string;
  status: PaymentStatus;
  amount: number;
  createdAt: string;
}

interface SerializedOrder {
  id: string;
  status: OrderStatus;
  paymentStatus: PaymentStatus;
  paymentMethod: string | null;
  total: number;
  taxAmount: number;
  deliveryFee: number;
  serviceFee: number;
  gratuityAmount: number;
  shippingCostCents: number | null;
  customerName: string;
  email: string;
  phone: string;
  squareOrderId: string | null;
  pickupTime: string | null;
  createdAt: string;
  updatedAt: string;
  userId: string | null;
  trackingNumber: string | null;
  labelUrl: string | null;
  labelCreatedAt: string | null;
  shippingCarrier: string | null;
  fulfillmentType: string | null;
  shippingRateId: string | null;
  retryCount: number;
  notes: string | null;
  items: SerializedOrderItem[];
  payments: SerializedPayment[];
}

// Helper function to manually convert Decimal to number
function decimalToNumber(value: any): number {
  if (value === null || value === undefined) return 0;

  // If it's already a number
  if (typeof value === 'number') return value;

  // If it's a string that can be parsed as a number
  if (typeof value === 'string') {
    const parsed = parseFloat(value);
    return isNaN(parsed) ? 0 : parsed;
  }

  // If it's a Decimal object
  if (typeof value === 'object' && value !== null) {
    try {
      // For Prisma Decimal objects
      if (typeof value.toNumber === 'function') {
        return value.toNumber();
      }

      // Try to use valueOf
      if (typeof value.valueOf === 'function') {
        const val = value.valueOf();
        if (typeof val === 'number') return val;
      }

      // Last resort: convert to string and parse
      return parseFloat(String(value)) || 0;
    } catch (e) {
      console.error('Error converting value to number:', e);
      return 0;
    }
  }

  return 0;
}

// Manual serialization for order
function manuallySerializeOrder(order: any): SerializedOrder {
  if (!order) return null as any;

  // Manually serialize items
  const serializedItems = (order.items || []).map((item: any) => ({
    id: item.id,
    quantity: item.quantity || 0,
    price: decimalToNumber(item.price),
    productId: item.productId,
    variantId: item.variantId,
    product: item.product
      ? {
          id: item.product.id,
          name: item.product.name,
        }
      : null,
    variant: item.variant
      ? {
          id: item.variant.id,
          name: item.variant.name,
        }
      : null,
  }));

  // Manually serialize payments
  const serializedPayments = (order.payments || []).map((payment: any) => ({
    id: payment.id,
    squarePaymentId: payment.squarePaymentId,
    status: payment.status,
    amount: decimalToNumber(payment.amount),
    createdAt: payment.createdAt ? new Date(payment.createdAt).toISOString() : '',
  }));

  // Create serialized order with manual decimal conversions
  return {
    id: order.id,
    status: order.status,
    paymentStatus: order.paymentStatus,
    paymentMethod: order.paymentMethod,
    total: decimalToNumber(order.total),
    taxAmount: decimalToNumber(order.taxAmount),
    deliveryFee: decimalToNumber(order.deliveryFee),
    serviceFee: decimalToNumber(order.serviceFee),
    gratuityAmount: decimalToNumber(order.gratuityAmount),
    shippingCostCents: order.shippingCostCents,
    customerName: order.customerName || '',
    email: order.email || '',
    phone: order.phone || '',
    squareOrderId: order.squareOrderId,
    pickupTime: order.pickupTime ? new Date(order.pickupTime).toISOString() : null,
    createdAt: order.createdAt ? new Date(order.createdAt).toISOString() : '',
    updatedAt: order.updatedAt ? new Date(order.updatedAt).toISOString() : '',
    userId: order.userId,
    trackingNumber: order.trackingNumber,
    labelUrl: order.labelUrl,
    labelCreatedAt: order.labelCreatedAt?.toISOString() ?? null,
    shippingCarrier: order.shippingCarrier,
    fulfillmentType: order.fulfillmentType,
    shippingRateId: order.shippingRateId,
    retryCount: order.retryCount || 0,
    notes: order.notes,
    items: serializedItems,
    payments: serializedPayments,
  };
}

// Helper for status badge colors
function getStatusColor(status: string | null | undefined): string {
  switch (status?.toUpperCase()) {
    case 'PENDING':
      return 'bg-yellow-100 text-yellow-800';
    case 'PROCESSING':
      return 'bg-blue-100 text-blue-800';
    case 'READY':
      return 'bg-green-100 text-green-800';
    case 'COMPLETED':
      return 'bg-gray-100 text-gray-800';
    case 'CANCELLED':
      return 'bg-red-100 text-red-800';
    case 'FULFILLMENT_UPDATED':
      return 'bg-purple-100 text-purple-800';
    default:
      return 'bg-gray-100 text-gray-800';
  }
}

// Helper function to get the display text for payment status
function getPaymentStatusDisplay(paymentStatus: string | null | undefined, paymentMethod: string | null | undefined): string {
  // If payment method is CASH and status is PENDING, show CASH
  if (paymentMethod?.toUpperCase() === 'CASH' && paymentStatus?.toUpperCase() === 'PENDING') {
    return 'CASH';
  }
  return paymentStatus || 'PENDING';
}

// Helper for payment status badge colors
function getPaymentStatusColor(paymentStatus: string | null | undefined, paymentMethod: string | null | undefined): string {
  // Get the display status first
  const displayStatus = getPaymentStatusDisplay(paymentStatus, paymentMethod);
  
  switch (displayStatus.toUpperCase()) {
    case 'PAID':
      return 'bg-green-100 text-green-800';
    case 'CASH':
      return 'bg-blue-100 text-blue-800';
    case 'PENDING':
      return 'bg-yellow-100 text-yellow-800';
    case 'REFUNDED':
      return 'bg-orange-100 text-orange-800';
    case 'FAILED':
      return 'bg-red-100 text-red-800';
    default:
      return 'bg-gray-100 text-gray-800';
  }
}

type PageProps = {
  params: Promise<{
    orderId: string;
  }>;
};

/**
 * OrderDetailsPage - Server Component for displaying order details.
 */
const OrderDetailsPage = async ({ params }: PageProps) => {
  try {
    // Await params before accessing its properties (Next.js 15 requirement)
    const { orderId } = await params;

    console.log('Order ID:', orderId);

    if (!orderId) {
      console.error('No order ID provided');
      notFound();
    }

    // Validate UUID format before making database query
    const isValidUUID = (uuid: string): boolean => {
      const uuidRegex = /^[0-9a-f]{8}-[0-9a-f]{4}-[1-5][0-9a-f]{3}-[89ab][0-9a-f]{3}-[0-9a-f]{12}$/i;
      return uuidRegex.test(uuid);
    };

    if (!isValidUUID(orderId)) {
      console.error(`Invalid UUID format for orderId: ${orderId}`);
      notFound();
    }

    // Log before database query
    console.log('Fetching order with ID:', orderId);

    // Try to fetch as a regular order first with enhanced error handling
    let order = null;
    let cateringOrder = null;
    
    try {
      order = await prisma.order.findUnique({
        where: { id: orderId },
        include: {
          items: {
            include: {
              product: true,
              variant: true,
            },
          },
          payments: true,
        },
        // Include all fields needed for shipping label functionality
      });
    } catch (error) {
      // Log error with context
      console.error('Failed to fetch admin order:', {
        orderId,
        error: error instanceof Error ? error.message : 'Unknown error',
        code: (error as any)?.code
      });
      
      // Check if it's a prepared statement error
      if (error instanceof Error && 
          ((error as any).code === '42P05' || // prepared statement already exists
           (error as any).code === '26000' || // prepared statement does not exist
           error.message.includes('prepared statement'))) {
        console.log('Detected prepared statement error in admin order query, attempting retry...');
        
        // Attempt one retry with a fresh connection
        try {
          await prisma.$disconnect();
          await new Promise(resolve => setTimeout(resolve, 100));
          
          order = await prisma.order.findUnique({
            where: { id: orderId },
            include: {
              items: {
                include: {
                  product: true,
                  variant: true,
                },
              },
              payments: true,
            },
          });
          
          console.log('✅ Admin order retry successful after prepared statement error');
        } catch (retryError) {
          console.error('❌ Admin order retry failed:', retryError);
          throw retryError;
        }
      } else {
        throw error;
      }
    }

    // If not found as regular order, try as catering order with same error handling
    if (!order) {
      try {
        cateringOrder = await prisma.cateringOrder.findUnique({
          where: { id: orderId },
          include: {
            items: true,
            customer: true,
          },
        });
      } catch (error) {
        // Log error with context
        console.error('Failed to fetch admin catering order:', {
          orderId,
          error: error instanceof Error ? error.message : 'Unknown error',
          code: (error as any)?.code
        });
        
        // Check if it's a prepared statement error
        if (error instanceof Error && 
            ((error as any).code === '42P05' || // prepared statement already exists
             (error as any).code === '26000' || // prepared statement does not exist
             error.message.includes('prepared statement'))) {
          console.log('Detected prepared statement error in admin catering order query, attempting retry...');
          
          // Attempt one retry with a fresh connection
          try {
            await prisma.$disconnect();
            await new Promise(resolve => setTimeout(resolve, 100));
            
            cateringOrder = await prisma.cateringOrder.findUnique({
              where: { id: orderId },
              include: {
                items: true,
                customer: true,
              },
            });
            
            console.log('✅ Admin catering order retry successful after prepared statement error');
          } catch (retryError) {
            console.error('❌ Admin catering order retry failed:', retryError);
            throw retryError;
          }
        } else {
          throw error;
        }
      }
    }

    // Log database query result
    console.log('Database query result:', order ? 'Regular order found' : (cateringOrder ? 'Catering order found' : 'No order found'));

    // If this is a catering order, redirect to the catering order details page
    if (cateringOrder) {
      console.log(`Found catering order, redirecting to catering details page for ID: ${orderId}`);
      redirect(`/admin/catering/${orderId}`);
      return; // This will never execute due to redirect, but helps with type safety
    }

    if (!order) {
      console.error(`Order not found for ID: ${orderId}`);
      
      // Return custom error page instead of generic 404
      return (
        <div className="container mx-auto px-4 py-8">
          <div className="max-w-2xl mx-auto">
            <div className="bg-red-50 border border-red-200 rounded-lg p-6 text-center">
              <div className="w-16 h-16 mx-auto mb-4 bg-red-100 rounded-full flex items-center justify-center">
                <svg className="w-8 h-8 text-red-600" fill="none" stroke="currentColor" viewBox="0 0 24 24">
                  <path strokeLinecap="round" strokeLinejoin="round" strokeWidth={2} d="M12 9v2m0 4h.01m-6.938 4h13.856c1.54 0 2.502-1.667 1.732-2.5L13.732 4c-.77-.833-1.964-.833-2.732 0L3.732 16.5c-.77.833.192 2.5 1.732 2.5z" />
                </svg>
              </div>
              
              <h1 className="text-2xl font-bold text-red-900 mb-2">Order Not Found</h1>
              <p className="text-red-700 mb-4">
                The order with ID <code className="bg-red-100 px-2 py-1 rounded font-mono text-sm">{orderId}</code> could not be found.
              </p>
              
              <div className="text-sm text-red-600 mb-6">
                <p>This could happen if:</p>
                <ul className="list-disc list-inside mt-2 space-y-1">
                  <li>The order was deleted or archived</li>
                  <li>This is a catering order (check the catering orders section)</li>
                  <li>The order ID was mistyped or is invalid</li>
                  <li>There was a temporary database issue</li>
                </ul>
              </div>
              
              <div className="flex flex-col sm:flex-row gap-3 justify-center">
                <Link
                  href="/admin/orders"
                  className="bg-blue-600 text-white px-6 py-2 rounded-md hover:bg-blue-700 transition-colors"
                >
                  View All Orders
                </Link>
                <Link
                  href="/admin/catering"
                  className="bg-green-600 text-white px-6 py-2 rounded-md hover:bg-green-700 transition-colors"
                >
                  Check Catering Orders
                </Link>
                <button
                  onClick={() => window.history.back()}
                  className="bg-gray-600 text-white px-6 py-2 rounded-md hover:bg-gray-700 transition-colors"
                >
                  Go Back
                </button>
              </div>
            </div>
          </div>
        </div>
      );
    }

    // Log key info about the raw order
    console.log('Raw order data found:', {
      id: order.id,
      status: order.status,
      items: order.items?.length || 0,
    });

    // Manually serialize the order to handle Decimal values
    const serializedOrder = manuallySerializeOrder(order);

    // Log key info about the serialized order
    console.log('Serialized order:', {
      id: serializedOrder.id,
      status: serializedOrder.status,
      total: serializedOrder.total,
      itemsCount: serializedOrder.items?.length || 0,
    });

    // Log key info for debugging
    logger.info('Order details - serialized data:', {
      id: serializedOrder.id,
      status: serializedOrder.status,
      total: serializedOrder.total,
      itemsCount: serializedOrder.items?.length || 0,
    });

    // Calculate totals
    const orderTotal = serializedOrder.total || 0;
    const totalQuantity = (serializedOrder.items || []).reduce(
      (sum: number, item: SerializedOrderItem) => sum + (item.quantity || 0),
      0
    );

    console.log('Order total:', orderTotal);
    console.log('Total quantity:', totalQuantity);

    return (
      <div className="container mx-auto px-4 py-8">
        <div className="flex justify-between items-center mb-6">
          <h1 className="text-3xl font-bold">Order Details</h1>
          <div className="flex gap-2">
            <Link
              href="/admin/orders"
              className="bg-gray-600 text-white px-4 py-2 rounded-md hover:bg-gray-700 mr-2"
            >
              Back to Orders
            </Link>
            <Link
              href={`/admin/orders/${orderId}/edit`}
              className="bg-indigo-600 text-white px-4 py-2 rounded-md hover:bg-indigo-700"
            >
              Edit Order
            </Link>
          </div>
        </div>

        <div className="grid grid-cols-1 md:grid-cols-3 gap-6 mb-8">
          {/* Order Summary */}
          <div className="bg-white p-6 rounded-lg shadow-md md:col-span-2">
            <h2 className="text-xl font-semibold mb-4">Order Summary</h2>
            <div className="space-y-2 text-sm">
              <p>
                <strong>Order ID:</strong> {serializedOrder?.id || 'N/A'}
              </p>
              <p>
                <strong>Square Order ID:</strong> {serializedOrder?.squareOrderId || 'N/A'}
              </p>
              <div>
                <strong>Status:</strong>{' '}
                <Badge className={`text-xs ${getStatusColor(serializedOrder?.status)}`}>
                  {serializedOrder?.status || 'UNKNOWN'}
                </Badge>
              </div>
              <div>
                <strong>Payment Status:</strong>{' '}
                <Badge
                  className={`text-xs ${getPaymentStatusColor(serializedOrder?.paymentStatus, serializedOrder?.paymentMethod)}`}
                >
                  {getPaymentStatusDisplay(serializedOrder?.paymentStatus, serializedOrder?.paymentMethod)}
                </Badge>
              </div>
              <p>
                <strong>Total Amount:</strong> {formatCurrency(orderTotal)}
              </p>
              <p>
                <strong>Total Items:</strong> {totalQuantity}
              </p>
              <p>
                <strong>Pickup/Delivery Time:</strong> {formatDateTime(serializedOrder?.pickupTime)}
              </p>
              <p>
                <strong>Order Placed:</strong> {formatDateTime(serializedOrder?.createdAt)}
                {serializedOrder?.createdAt
                  ? ` (${formatDistance(new Date(serializedOrder.createdAt), new Date(), { addSuffix: true })})`
                  : ''}
              </p>
              <p>
                <strong>Last Updated:</strong> {formatDateTime(serializedOrder?.updatedAt)}
              </p>

              {serializedOrder?.trackingNumber && (
                <p>
                  <strong>Tracking Number:</strong>{' '}
                  <span className="font-mono">{serializedOrder.trackingNumber}</span>
                  {serializedOrder.shippingCarrier && ` (${serializedOrder.shippingCarrier})`}
                </p>
              )}

              {serializedOrder?.fulfillmentType && (
                <p>
                  <strong>Fulfillment Type:</strong> {serializedOrder.fulfillmentType.replace('_', ' ').toUpperCase()}
                </p>
              )}
            </div>
            
            {/* Manual Payment Button - Only show for admin users when payment is pending/failed */}
            <div className="mt-4">
              <ManualPaymentButton
                orderId={serializedOrder.id}
                squareOrderId={serializedOrder.squareOrderId}
                paymentStatus={serializedOrder.paymentStatus}
                status={serializedOrder.status}
              />
            </div>
          </div>

          {/* Customer Information */}
          <div className="bg-white p-6 rounded-lg shadow-md">
            <h2 className="text-xl font-semibold mb-4">Customer Information</h2>
            <div className="space-y-2 text-sm">
              <p>
                <strong>Name:</strong> {serializedOrder?.customerName || 'N/A'}
              </p>
              <p>
                <strong>Email:</strong> {serializedOrder?.email || 'N/A'}
              </p>
              <p>
                <strong>Phone:</strong> {serializedOrder?.phone || 'N/A'}
              </p>
              {/* Add user link if available */}
              {serializedOrder?.userId && (
                <p>
                  <strong>User Account:</strong>{' '}
                  <Link
                    href={`/admin/users/${serializedOrder.userId}`}
                    className="text-indigo-600 hover:underline"
                  >
                    View User
                  </Link>
                </p>
              )}
            </div>
          </div>

          {/* Shipping Label Management */}
          {serializedOrder?.fulfillmentType === 'nationwide_shipping' && (
            <div className="bg-white p-6 rounded-lg shadow-md">
              <h2 className="text-xl font-semibold mb-4">Shipping Label</h2>
              <ShippingLabelButton
                orderId={serializedOrder.id}
                shippingRateId={serializedOrder.shippingRateId}
                trackingNumber={serializedOrder.trackingNumber}
                labelUrl={serializedOrder.labelUrl}
                shippingCarrier={serializedOrder.shippingCarrier}
                fulfillmentType={serializedOrder.fulfillmentType}
                paymentStatus={serializedOrder.paymentStatus}
                retryCount={serializedOrder.retryCount}
              />
            </div>
          )}

          {/* Order Notes */}
          {serializedOrder?.notes && (
            <div className="bg-white p-6 rounded-lg shadow-md">
              <h2 className="text-xl font-semibold mb-4">Order Notes</h2>
              <FormattedNotes notes={serializedOrder.notes} />
            </div>
          )}
        </div>

        {/* Order Items */}
        <div className="bg-white p-6 rounded-lg shadow-md mb-8">
          <h2 className="text-xl font-semibold mb-4">
            Items Ordered ({serializedOrder?.items?.length || 0})
          </h2>
          <div className="overflow-x-auto">
            <table className="min-w-full divide-y divide-gray-200 text-sm">
              <thead className="bg-gray-50">
                <tr>
                  <th className="px-4 py-2 text-left font-medium text-gray-500 uppercase tracking-wider">
                    Product
                  </th>
                  <th className="px-4 py-2 text-left font-medium text-gray-500 uppercase tracking-wider">
                    Variant
                  </th>
                  <th className="px-4 py-2 text-right font-medium text-gray-500 uppercase tracking-wider">
                    Quantity
                  </th>
                  <th className="px-4 py-2 text-right font-medium text-gray-500 uppercase tracking-wider">
                    Price/Item
                  </th>
                  <th className="px-4 py-2 text-right font-medium text-gray-500 uppercase tracking-wider">
                    Total
                  </th>
                </tr>
              </thead>
              <tbody className="bg-white divide-y divide-gray-200">
                {serializedOrder?.items && serializedOrder.items.length > 0 ? (
                  serializedOrder.items.map((item: SerializedOrderItem) => {
                    const itemPrice = item.price || 0;
                    const quantity = item.quantity || 0;
                    return (
                      <tr key={item.id || 'unknown'}>
                        <td className="px-4 py-3 whitespace-nowrap">
                          {item.product?.name || 'N/A'}
                        </td>
                        <td className="px-4 py-3 whitespace-nowrap">{item.variant?.name || '-'}</td>
                        <td className="px-4 py-3 whitespace-nowrap text-right">{quantity}</td>
                        <td className="px-4 py-3 whitespace-nowrap text-right">
                          {formatCurrency(itemPrice)}
                        </td>
                        <td className="px-4 py-3 whitespace-nowrap text-right">
                          {formatCurrency(itemPrice * quantity)}
                        </td>
                      </tr>
                    );
                  })
                ) : (
                  <tr>
                    <td colSpan={5} className="px-4 py-3 text-center">
                      No items found
                    </td>
                  </tr>
                )}
              </tbody>
              <tfoot>
                {/* Calculate detailed breakdown */}
                {(() => {
                  // Calculate subtotal from items
                  const subtotalFromItems = (serializedOrder?.items || []).reduce(
                    (sum: number, item: SerializedOrderItem) => {
                      const itemPrice = item.price || 0;
                      const quantity = item.quantity || 0;
                      return sum + (itemPrice * quantity);
                    },
                    0
                  );

                  // Get individual components from database
                  const taxAmount = serializedOrder?.taxAmount || 0;
                  const deliveryFee = serializedOrder?.deliveryFee || 0;
                  const serviceFee = serializedOrder?.serviceFee || 0;
                  const gratuityAmount = serializedOrder?.gratuityAmount || 0;
                  const shippingCostDollars = serializedOrder?.shippingCostCents 
                    ? (serializedOrder.shippingCostCents / 100) 
                    : 0;

                  // Check if we have a fee breakdown discrepancy
                  const totalFees = taxAmount + deliveryFee + serviceFee + gratuityAmount + shippingCostDollars;
                  const calculatedTotal = subtotalFromItems + totalFees;
                  const actualTotal = orderTotal;
                  const discrepancy = actualTotal - calculatedTotal;
                  const allFeesAreZero = taxAmount === 0 && deliveryFee === 0 && serviceFee === 0 && gratuityAmount === 0 && shippingCostDollars === 0;
                  const hasSignificantDiscrepancy = Math.abs(discrepancy) > 0.05;
                  const shouldShowConsolidatedFees = allFeesAreZero && hasSignificantDiscrepancy && discrepancy > 0;


                  return (
                    <>

                      {/* Subtotal */}
                      <tr className="border-t border-gray-200">
                        <td colSpan={4} className="px-4 py-2 text-right text-sm text-gray-600">
                          Subtotal:
                        </td>
                        <td className="px-4 py-2 text-right text-sm">
                          {formatCurrency(subtotalFromItems)}
                        </td>
                      </tr>

                      {/* Show consolidated fees or individual fees */}
                      {shouldShowConsolidatedFees ? (
                        <tr>
                          <td colSpan={4} className="px-4 py-2 text-right text-sm text-gray-600">
                            Tax, Fees & Other Charges:
                          </td>
                          <td className="px-4 py-2 text-right text-sm">
                            {formatCurrency(discrepancy)}
                          </td>
                        </tr>
                      ) : (
                        <>
                          {/* Tax */}
                          {taxAmount > 0 && (
                            <tr>
                              <td colSpan={4} className="px-4 py-2 text-right text-sm text-gray-600">
                                Tax (8.25%):
                              </td>
                              <td className="px-4 py-2 text-right text-sm">
                                {formatCurrency(taxAmount)}
                              </td>
                            </tr>
                          )}

                          {/* Shipping */}
                          {shippingCostDollars > 0 && (
                            <tr>
                              <td colSpan={4} className="px-4 py-2 text-right text-sm text-gray-600">
                                Shipping ({serializedOrder?.shippingCarrier || 'N/A'}):
                              </td>
                              <td className="px-4 py-2 text-right text-sm">
                                {formatCurrency(shippingCostDollars)}
                              </td>
                            </tr>
                          )}

                          {/* Delivery Fee */}
                          {deliveryFee > 0 && (
                            <tr>
                              <td colSpan={4} className="px-4 py-2 text-right text-sm text-gray-600">
                                Delivery Fee:
                              </td>
                              <td className="px-4 py-2 text-right text-sm">
                                {formatCurrency(deliveryFee)}
                              </td>
                            </tr>
                          )}

                          {/* Convenience Fee */}
                          {serviceFee > 0.01 && (
                            <tr>
                              <td colSpan={4} className="px-4 py-2 text-right text-sm text-gray-600">
<<<<<<< HEAD
                              Convenience Fee:
=======
                                Convenience Fee:
>>>>>>> b3dbe3db
                              </td>
                              <td className="px-4 py-2 text-right text-sm">
                                {formatCurrency(serviceFee)}
                              </td>
                            </tr>
                          )}

                          {/* Gratuity */}
                          {gratuityAmount > 0 && (
                            <tr>
                              <td colSpan={4} className="px-4 py-2 text-right text-sm text-gray-600">
                                Gratuity/Tip:
                              </td>
                              <td className="px-4 py-2 text-right text-sm">
                                {formatCurrency(gratuityAmount)}
                              </td>
                            </tr>
                          )}
                        </>
                      )}


                      {/* Grand Total */}
                      <tr className="border-t-2 border-gray-300 font-bold text-base">
                        <td colSpan={4} className="px-4 py-3 text-right">
                          Grand Total:
                        </td>
                        <td className="px-4 py-3 text-right">
                          {formatCurrency(orderTotal)}
                        </td>
                      </tr>
                    </>
                  );
                })()}
              </tfoot>
            </table>
          </div>
        </div>

        {/* Payment Information */}
        {serializedOrder?.payments && serializedOrder.payments.length > 0 ? (
          <div className="bg-white p-6 rounded-lg shadow-md mb-8">
            <h2 className="text-xl font-semibold mb-4">Payment Information</h2>
            <div className="overflow-x-auto">
              <table className="min-w-full divide-y divide-gray-200 text-sm">
                <thead className="bg-gray-50">
                  <tr>
                    <th className="px-4 py-2 text-left font-medium text-gray-500 uppercase tracking-wider">
                      Square Payment ID
                    </th>
                    <th className="px-4 py-2 text-left font-medium text-gray-500 uppercase tracking-wider">
                      Status
                    </th>
                    <th className="px-4 py-2 text-right font-medium text-gray-500 uppercase tracking-wider">
                      Amount
                    </th>
                    <th className="px-4 py-2 text-left font-medium text-gray-500 uppercase tracking-wider">
                      Created At
                    </th>
                  </tr>
                </thead>
                <tbody className="bg-white divide-y divide-gray-200">
                  {serializedOrder.payments.map((payment: SerializedPayment) => (
                    <tr key={payment.id || 'unknown'}>
                      <td className="px-4 py-3 whitespace-nowrap">
                        {payment.squarePaymentId || 'N/A'}
                      </td>
                      <td className="px-4 py-3 whitespace-nowrap">
                        <Badge className={`text-xs ${getPaymentStatusColor(payment.status, serializedOrder?.paymentMethod)}`}>
                          {payment.status || 'UNKNOWN'}
                        </Badge>
                      </td>
                      <td className="px-4 py-3 whitespace-nowrap text-right">
                        {formatCurrency(payment.amount)}
                      </td>
                      <td className="px-4 py-3 whitespace-nowrap">
                        {formatDateTime(payment.createdAt)}
                      </td>
                    </tr>
                  ))}
                </tbody>
              </table>
            </div>
          </div>
        ) : null}
      </div>
    );
  } catch (error) {
    // Check if this is a Next.js redirect error (which is normal behavior)
    const isRedirectError = error instanceof Error && 'digest' in error && 
      typeof (error as any).digest === 'string' && 
      (error as any).digest.startsWith('NEXT_REDIRECT');
    
    if (isRedirectError) {
      // This is a normal redirect, don't log it as an error and re-throw to complete the redirect
      throw error;
    }

    // Only log actual errors, not redirect behavior
    console.error('Error rendering order details:', error);
    logger.error('Error rendering order details:', error);

    // Provide a fallback UI when there's an error
    return (
      <div className="container mx-auto px-4 py-8">
        <h1 className="text-3xl font-bold mb-6">Order Details</h1>
        <ErrorDisplay
          title="Error Loading Order"
          message={`There was a problem loading the order details: ${error instanceof Error ? error.message : 'Unknown error'}`}
          returnLink={{ href: '/admin/orders', label: 'Return to Orders List' }}
        />
      </div>
    );
  }
};

export default OrderDetailsPage;<|MERGE_RESOLUTION|>--- conflicted
+++ resolved
@@ -765,11 +765,7 @@
                           {serviceFee > 0.01 && (
                             <tr>
                               <td colSpan={4} className="px-4 py-2 text-right text-sm text-gray-600">
-<<<<<<< HEAD
-                              Convenience Fee:
-=======
                                 Convenience Fee:
->>>>>>> b3dbe3db
                               </td>
                               <td className="px-4 py-2 text-right text-sm">
                                 {formatCurrency(serviceFee)}
