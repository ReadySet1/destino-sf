import { NextRequest, NextResponse } from 'next/server';
import { createClient } from '@/utils/supabase/server';
import { prisma, withRetry } from '@/lib/db-unified';
import { randomUUID } from 'crypto';
import { applyUserBasedRateLimit } from '@/middleware/rate-limit';
import { env } from '@/env'; // Import the validated environment configuration
import { createCheckoutLink } from '@/lib/square/checkout-links'; // Use existing working Square checkout
import { logger } from '@/utils/logger';

const MAX_RETRY_ATTEMPTS = 3;
const CHECKOUT_URL_EXPIRY_HOURS = 24;

export async function POST(request: NextRequest, { params }: { params: any }) {
  try {
    const supabase = await createClient();
    const {
      data: { user },
    } = await supabase.auth.getUser();

    const { orderId } = await params;

    // Parse request body for guest email verification
    let requestBody: { email?: string } = {};
    try {
      requestBody = await request.json();
    } catch {
      // No body provided, continue with authenticated user flow
    }

    // Guest user verification: Allow retry if email matches order email
    const isGuestRequest = !user && requestBody.email;

    if (!user && !isGuestRequest) {
      return NextResponse.json(
        {
          error: 'Authentication required. Please provide your email address to retry payment.',
        },
        { status: 401 }
      );
    }

    // Apply rate limiting (user-based or email-based for guests)
    if (user) {
      const rateLimitResponse = await applyUserBasedRateLimit(request, user.id, {
        config: { id: 'order-retry', limit: 3, window: 60 * 1000, prefix: 'order_retry_rl' },
      });
      if (rateLimitResponse) {
        console.warn(`Order retry rate limit exceeded for user ${user.id}`);
        return rateLimitResponse;
      }
    } else if (isGuestRequest) {
      // Use email-based rate limiting for guests
      const rateLimitResponse = await applyUserBasedRateLimit(request, requestBody.email!, {
        config: {
          id: 'order-retry-guest',
          limit: 3,
          window: 60 * 1000,
          prefix: 'order_retry_guest_rl',
        },
      });
      if (rateLimitResponse) {
        console.warn(`Order retry rate limit exceeded for email ${requestBody.email}`);
        return rateLimitResponse;
      }
    }

    // Try to find as regular order first
    // DES-57: Include shipping and delivery fields for fee calculation
    let order = await prisma.order.findUnique({
      where: {
        id: orderId,
        paymentMethod: 'SQUARE', // Only allow retries for Square payments
        paymentStatus: { in: ['PENDING', 'FAILED'] }, // Check payment status only
        ...(user ? { userId: user.id } : {}), // Filter by userId only if authenticated
      },
      include: {
        items: {
          include: {
            product: true,
            variant: true,
          },
        },
      },
      // Select all fields including shipping and delivery details
    });

    // If not found as regular order, try as catering order
    let cateringOrder = null;
    if (!order) {
      cateringOrder = await prisma.cateringOrder.findUnique({
        where: {
          id: orderId,
          paymentMethod: 'SQUARE', // Only allow retries for Square payments
          paymentStatus: { in: ['PENDING', 'FAILED'] }, // Check payment status only
          ...(user ? { customerId: user.id } : {}), // Filter by customerId only if authenticated
        },
        include: {
          items: true,
        },
      });
    }

    // If neither order type found
    if (!order && !cateringOrder) {
      return NextResponse.json(
        { error: 'Order not found, not eligible for retry, or uses cash payment method' },
        { status: 404 }
      );
    }

    const targetOrder = order || cateringOrder;
    const isRegularOrder = !!order;
    const isCateringOrder = !!cateringOrder;

    // For guest requests, verify email matches order email
    if (isGuestRequest) {
      if (targetOrder!.email.toLowerCase() !== requestBody.email!.toLowerCase()) {
        return NextResponse.json(
          { error: 'Email address does not match order email' },
          { status: 403 }
        );
      }
    }

    // Additional check for payment method (extra safety)
    if (targetOrder!.paymentMethod !== 'SQUARE') {
      return NextResponse.json(
        { error: 'Payment retry is only available for credit card orders' },
        { status: 400 }
      );
    }

    // Check retry limits
    if (targetOrder!.retryCount >= MAX_RETRY_ATTEMPTS) {
      return NextResponse.json({ error: 'Maximum retry attempts exceeded' }, { status: 429 });
    }

    // Check if existing URL is still valid
    if (
      targetOrder!.paymentUrl &&
      targetOrder!.paymentUrlExpiresAt &&
      targetOrder!.paymentUrlExpiresAt > new Date()
    ) {
      return NextResponse.json({
        success: true,
        checkoutUrl: targetOrder!.paymentUrl,
        expiresAt: targetOrder!.paymentUrlExpiresAt,
      });
    }

    // Prepare order items based on order type
    const orderItems = isRegularOrder
      ? order!.items.map(item => ({
          quantity: item.quantity,
          price: item.price,
          product: { name: item.product.name },
          variant: item.variant,
        }))
      : cateringOrder!.items.map(item => ({
          quantity: item.quantity,
          price: item.pricePerUnit,
          product: { name: item.itemName },
          variant: null,
        }));

    // Clean app URL to prevent double slashes
    const cleanAppUrl = env.NEXT_PUBLIC_APP_URL.replace(/\/$/, '');

    // Create new Square checkout session
    const redirectUrl = isRegularOrder
      ? `${cleanAppUrl}/checkout/success?orderId=${targetOrder!.id}`
      : `${cleanAppUrl}/catering/confirmation?status=success&orderId=${targetOrder!.id}`;

    const cancelUrl = isRegularOrder
      ? `${cleanAppUrl}/orders/${targetOrder!.id}?payment=cancelled`
      : `${cleanAppUrl}/catering/confirmation?status=cancelled&orderId=${targetOrder!.id}`;

    // Format items for the existing working checkout function
    const lineItems = orderItems.map(item => ({
      name: item.product.name + (item.variant ? ` (${item.variant.name})` : ''),
      quantity: String(item.quantity),
      basePriceMoney: {
        amount: Math.round(Number(item.price) * 100), // Convert to cents
        currency: 'USD',
      },
    }));

    // DES-57 FIX: Add shipping cost as a line item if applicable
    if (isRegularOrder && order) {
      const shippingCostCents = order.shippingCostCents || 0;
      if (shippingCostCents > 0) {
        lineItems.push({
          name: order.shippingMethodName || `Shipping (${order.shippingCarrier || 'Standard'})`,
          quantity: '1',
          basePriceMoney: {
            amount: shippingCostCents, // Already in cents from DB
            currency: 'USD',
          },
        });
        console.log(
          `🔧 [RETRY-PAYMENT] Added shipping cost: $${(shippingCostCents / 100).toFixed(2)}`
        );
      }
    }

    // DES-57 FIX: Add delivery fee as a line item if applicable
    if (isRegularOrder && order) {
      const deliveryFee = order.deliveryFee ? Number(order.deliveryFee) : 0;
      if (deliveryFee > 0) {
        lineItems.push({
          name: `Delivery Fee`,
          quantity: '1',
          basePriceMoney: {
            amount: Math.round(deliveryFee * 100), // Convert to cents
            currency: 'USD',
          },
        });
<<<<<<< HEAD
=======
        console.log(`🔧 [RETRY-PAYMENT] Added delivery fee: $${deliveryFee.toFixed(2)}`);
>>>>>>> 74d9a8e6
      }
    }

    // DES-57 FIX: Calculate and add service/convenience fee (3.5% of subtotal)
    const SERVICE_FEE_RATE = 0.035; // 3.5%
    const subtotal = orderItems.reduce((sum, item) => sum + Number(item.price) * item.quantity, 0);
    const serviceFeeAmount = Math.round(subtotal * SERVICE_FEE_RATE * 100); // Convert to cents

    // DES-57 FIX: Prepare service charges array if service fee > 0
    const serviceCharges =
      serviceFeeAmount > 0
        ? [
            {
              name: 'Convenience Fee',
              amount_money: { amount: serviceFeeAmount, currency: 'USD' },
              calculation_phase: 'TOTAL_PHASE',
              taxable: false,
            },
          ]
        : undefined;

<<<<<<< HEAD
    // Service fee will be added to Square checkout if > 0
=======
    if (serviceFeeAmount > 0) {
      console.log(
        `🔧 [RETRY-PAYMENT] Added convenience fee: $${(serviceFeeAmount / 100).toFixed(2)}`
      );
    }
>>>>>>> 74d9a8e6

    // Use the existing working Square checkout function (handles sandbox/production logic)
    const squareEnv = process.env.USE_SQUARE_SANDBOX === 'true' ? 'sandbox' : 'production';
    const locationId =
      squareEnv === 'sandbox'
        ? 'LMV06M1ER6HCC' // Use Default Test Account sandbox location ID
        : process.env.SQUARE_LOCATION_ID; // Use production location ID

    let checkoutUrl: string;
    try {
      const checkoutParams: any = {
        orderId: targetOrder!.id,
        locationId: locationId!,
        lineItems,
        redirectUrl,
        customerEmail: targetOrder!.email,
        customerName: isRegularOrder ? order!.customerName : cateringOrder!.name,
        customerPhone: targetOrder!.phone,
        // DES-57 FIX: Include service charges in checkout params
        ...(serviceCharges && { serviceCharges }),
      };

      // Add eventDate for catering orders to ensure proper pickup_at scheduling
      if (isCateringOrder && cateringOrder) {
        checkoutParams.eventDate = cateringOrder.eventDate.toISOString();
      }

<<<<<<< HEAD
=======
      console.log(
        `🔧 [RETRY-PAYMENT] Creating checkout link for ${isRegularOrder ? 'regular' : 'catering'} order`
      );
      console.log(`🔧 [RETRY-PAYMENT] Total line items: ${lineItems.length}`);
      console.log(`🔧 [RETRY-PAYMENT] Service charges: ${serviceCharges ? 'Yes' : 'No'}`);
>>>>>>> 74d9a8e6
      const result = await createCheckoutLink(checkoutParams);
      checkoutUrl = result.checkoutUrl;
    } catch (error) {
      logger.error('Failed to create Square checkout link:', error);
      return NextResponse.json({ error: 'Failed to create checkout session' }, { status: 500 });
    }

    // Update order with new checkout URL and retry info
    const expiresAt = new Date();
    expiresAt.setHours(expiresAt.getHours() + CHECKOUT_URL_EXPIRY_HOURS);

    if (isRegularOrder) {
      await prisma.order.update({
        where: { id: orderId },
        data: {
          paymentUrl: checkoutUrl,
          paymentUrlExpiresAt: expiresAt,
          retryCount: order!.retryCount + 1,
          lastRetryAt: new Date(),
          status: 'PENDING', // Reset to pending for new attempt
        },
      });
    } else {
      await prisma.cateringOrder.update({
        where: { id: orderId },
        data: {
          paymentUrl: checkoutUrl,
          paymentUrlExpiresAt: expiresAt,
          retryCount: cateringOrder!.retryCount + 1,
          lastRetryAt: new Date(),
          status: 'PENDING', // Reset to pending for new attempt
        },
      });
    }

    return NextResponse.json({
      success: true,
      checkoutUrl: checkoutUrl,
      expiresAt,
      retryAttempt: targetOrder!.retryCount + 1,
    });
  } catch (error) {
    console.error('Error in retry payment:', error);
    return NextResponse.json({ error: 'Internal server error' }, { status: 500 });
  }
}<|MERGE_RESOLUTION|>--- conflicted
+++ resolved
@@ -197,9 +197,6 @@
             currency: 'USD',
           },
         });
-        console.log(
-          `🔧 [RETRY-PAYMENT] Added shipping cost: $${(shippingCostCents / 100).toFixed(2)}`
-        );
       }
     }
 
@@ -215,10 +212,6 @@
             currency: 'USD',
           },
         });
-<<<<<<< HEAD
-=======
-        console.log(`🔧 [RETRY-PAYMENT] Added delivery fee: $${deliveryFee.toFixed(2)}`);
->>>>>>> 74d9a8e6
       }
     }
 
@@ -240,15 +233,7 @@
           ]
         : undefined;
 
-<<<<<<< HEAD
     // Service fee will be added to Square checkout if > 0
-=======
-    if (serviceFeeAmount > 0) {
-      console.log(
-        `🔧 [RETRY-PAYMENT] Added convenience fee: $${(serviceFeeAmount / 100).toFixed(2)}`
-      );
-    }
->>>>>>> 74d9a8e6
 
     // Use the existing working Square checkout function (handles sandbox/production logic)
     const squareEnv = process.env.USE_SQUARE_SANDBOX === 'true' ? 'sandbox' : 'production';
@@ -276,14 +261,6 @@
         checkoutParams.eventDate = cateringOrder.eventDate.toISOString();
       }
 
-<<<<<<< HEAD
-=======
-      console.log(
-        `🔧 [RETRY-PAYMENT] Creating checkout link for ${isRegularOrder ? 'regular' : 'catering'} order`
-      );
-      console.log(`🔧 [RETRY-PAYMENT] Total line items: ${lineItems.length}`);
-      console.log(`🔧 [RETRY-PAYMENT] Service charges: ${serviceCharges ? 'Yes' : 'No'}`);
->>>>>>> 74d9a8e6
       const result = await createCheckoutLink(checkoutParams);
       checkoutUrl = result.checkoutUrl;
     } catch (error) {
