import React from 'react';
import { AlertTriangle, Info, Calculator } from 'lucide-react';
import { Alert, AlertDescription } from '@/components/ui/alert';
import { Card, CardContent, CardHeader, CardTitle } from '@/components/ui/card';
import { Badge } from '@/components/ui/badge';

interface OrderPricingBreakdownProps {
  subtotal: number;
  taxAmount: number;
  deliveryFee: number;
  serviceFee: number;
  gratuityAmount: number;
  shippingCost: number;
  total: number;
  orderType?: 'regular' | 'catering';
  showDebugInfo?: boolean;
  shippingCarrier?: string | null;
  className?: string;
}

interface FeeItem {
  label: string;
  amount: number;
  description?: string;
  isVisible?: boolean;
  icon?: React.ReactNode;
}

/**
 * Helper to format currency consistently
 */
const formatCurrency = (amount: number): string => {
  return new Intl.NumberFormat('en-US', {
    style: 'currency',
    currency: 'USD',
    minimumFractionDigits: 2,
    maximumFractionDigits: 2,
  }).format(amount);
};

/**
 * Comprehensive order pricing breakdown component that shows all fee categories
 * including when they're $0.00 for full transparency
 */
export function OrderPricingBreakdown({
  subtotal,
  taxAmount,
  deliveryFee,
  serviceFee,
  gratuityAmount,
  shippingCost,
  total,
  orderType = 'regular',
  showDebugInfo = false,
  shippingCarrier,
  className = '',
}: OrderPricingBreakdownProps) {
  
  // Calculate expected total for discrepancy detection
  const calculatedTotal = subtotal + taxAmount + deliveryFee + serviceFee + gratuityAmount + shippingCost;
  const hasDiscrepancy = Math.abs(calculatedTotal - total) > 0.05; // Allow for small rounding differences (increased tolerance)
  const discrepancyAmount = total - calculatedTotal;

  // Check if all fees are zero but there's a significant discrepancy
  // This happens when order data has total but missing fee breakdown
  const allFeesAreZero = taxAmount === 0 && deliveryFee === 0 && serviceFee === 0 && gratuityAmount === 0 && shippingCost === 0;
  const hasSignificantDiscrepancy = Math.abs(discrepancyAmount) > 0.05;
  const shouldShowDiscrepancyAsFeeLine = allFeesAreZero && hasSignificantDiscrepancy && discrepancyAmount > 0;


  // Define all possible fee items
  const feeItems: FeeItem[] = [
    {
      label: 'Subtotal',
      amount: subtotal,
      description: 'Base cost of items ordered',
      isVisible: true,
    },
    // Show consolidated fee line when we have a discrepancy and all individual fees are 0
    ...(shouldShowDiscrepancyAsFeeLine ? [
      {
        label: 'Tax, Fees & Other Charges',
        amount: discrepancyAmount,
        description: 'Combined tax, convenience fees, and other charges',
        isVisible: true,
      }
    ] : [
      {
        label: 'Tax',
        amount: taxAmount,
        description: orderType === 'catering' 
          ? 'Sales tax (8.25% on catering items)' 
          : 'No tax on regular menu items',
        isVisible: true,
      },
      {
        label: 'Delivery Fee',
        amount: deliveryFee,
        description: deliveryFee > 0 ? 'Local delivery charge' : 'No delivery fee applied',
        isVisible: true,
      },
      {
        label: shippingCarrier ? `Shipping (${shippingCarrier})` : 'Shipping',
        amount: shippingCost,
        description: shippingCost > 0 ? 'Nationwide shipping cost' : 'No shipping charges',
        isVisible: true,
      },
      {
        label: 'Convenience Fee',
        amount: serviceFee,
<<<<<<< HEAD
        description: serviceFee > 0 ? 'Convenience fee (3.5%)' : 'No service fee applied',
=======
        description: serviceFee > 0 ? 'Processing fee (3.5%)' : 'No convenience fee applied',
>>>>>>> b3dbe3db
        isVisible: true,
      },
      {
        label: 'Gratuity/Tip',
        amount: gratuityAmount,
        description: gratuityAmount > 0 ? 'Tip amount' : 'No tip added',
        isVisible: true,
      },
    ]),
  ];

  return (
    <div className={`space-y-4 ${className}`}>
      {/* Main Pricing Breakdown */}
      <div className="space-y-2">
        {feeItems
          .filter((item) => item.label === 'Subtotal' || item.amount > 0) // Show subtotal always, but hide other $0.00 items
          .map((item, index) => (
            <div key={index} className="flex justify-between items-center text-sm">
              <div className="flex-1">
                <span className="text-gray-600">{item.label}:</span>
              </div>
              <div className="flex items-center gap-2">
                <span className="font-medium text-gray-900">
                  {formatCurrency(item.amount)}
                </span>
              </div>
            </div>
          ))}
        
        {/* Discrepancy Alert - only show if we haven't resolved it with the consolidated fee line */}
        {hasDiscrepancy && !shouldShowDiscrepancyAsFeeLine && (
          <Alert className="bg-blue-50 border-blue-200">
            <AlertTriangle className="h-4 w-4 text-blue-600" />
            <AlertDescription className="text-blue-800">
              <div className="font-medium">Pricing Information</div>
              <div className="text-sm mt-1">
                Calculated total: {formatCurrency(calculatedTotal)} | 
                Order total: {formatCurrency(total)} | 
                Difference: {formatCurrency(discrepancyAmount)}
              </div>
              <div className="text-xs mt-1 text-blue-600">
                Small differences may occur due to rounding in tax calculations.
              </div>
            </AlertDescription>
          </Alert>
        )}

        {/* Grand Total */}
        <div className="border-t border-gray-200 pt-3 mt-4">
          <div className="flex justify-between items-center">
            <span className="text-lg font-bold text-gray-900">Grand Total:</span>
            <span className="text-lg font-bold text-gray-900">
              {formatCurrency(total)}
            </span>
          </div>
        </div>
      </div>


      {/* Tax Information */}
      <div className="text-xs text-gray-500 bg-gray-50 p-3 rounded-lg border border-gray-200">
        <div className="flex items-start gap-2">
          <Info className="h-3 w-3 mt-0.5 text-gray-400" />
          <div>
            <div className="font-medium text-gray-600 mb-1">Tax Information</div>
            {orderType === 'catering' ? (
              <div>San Francisco sales tax (8.25%) applies to all catering items.</div>
            ) : (
              <div>Regular menu items are tax-exempt. Only catering orders are subject to sales tax.</div>
            )}
          </div>
        </div>
      </div>
    </div>
  );
}

export default OrderPricingBreakdown;<|MERGE_RESOLUTION|>--- conflicted
+++ resolved
@@ -108,11 +108,7 @@
       {
         label: 'Convenience Fee',
         amount: serviceFee,
-<<<<<<< HEAD
-        description: serviceFee > 0 ? 'Convenience fee (3.5%)' : 'No service fee applied',
-=======
         description: serviceFee > 0 ? 'Processing fee (3.5%)' : 'No convenience fee applied',
->>>>>>> b3dbe3db
         isVisible: true,
       },
       {
