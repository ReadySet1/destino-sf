--- conflicted
+++ resolved
@@ -147,18 +147,7 @@
     return () => clearTimeout(timer);
   }, [searchTerm, selectedCategory, statusFilter, fetchProducts]);
 
-<<<<<<< HEAD
-  // Initial load and when filters change
-  useEffect(() => {
-    fetchProducts({
-      page: 1,
-      category: selectedCategory,
-      status: statusFilter,
-    });
-  }, [fetchProducts, selectedCategory, statusFilter]);
-=======
   // Initial load is handled by the search effect above
->>>>>>> 8a131ecf
 
   const handlePageChange = (page: number) => {
     fetchProducts({
