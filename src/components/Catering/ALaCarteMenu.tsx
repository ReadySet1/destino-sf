'use client';

import React, { useState } from 'react';
import Image from 'next/image';
import {
  CateringItem,
  getItemsForTab,
  groupItemsBySubcategory,
  groupBuffetItemsByCategory,
  groupLunchItemsByCategory,
} from '@/types/catering';
import { Button } from '@/components/ui/button';
import { CateringOrderModal } from '@/components/Catering/CateringOrderModal';
import { PlatterMenuItem } from '@/components/Catering/PlatterMenuItem';
import { ShoppingCart, ChevronDown, ChevronUp, Users } from 'lucide-react';
import { Toaster } from 'react-hot-toast';
import { motion, AnimatePresence } from 'framer-motion';

interface ALaCarteMenuProps {
  items: CateringItem[];
  activeCategory?: string;
  showDessertsAtBottom?: boolean;
}

// Helper functions for text formatting
const toTitleCase = (str: string | null | undefined): string => {
  if (!str) return '';

  // Words that should not be capitalized (articles, conjunctions, prepositions)
  const minorWords = [
    'a',
    'an',
    'the',
    'and',
    'but',
    'or',
    'for',
    'nor',
    'on',
    'at',
    'to',
    'from',
    'by',
    'de',
  ];

  // Split the string into words
  const words = str.toLowerCase().split(' ');

  // Always capitalize the first and last word
  return words
    .map((word, index) => {
      // Always capitalize first and last word, or if not a minor word
      if (index === 0 || index === words.length - 1 || !minorWords.includes(word)) {
        return word.charAt(0).toUpperCase() + word.slice(1);
      }
      return word;
    })
    .join(' ');
};

const formatDescription = (str: string | null | undefined): string => {
  if (!str) return '';
  const trimmedStr = str.trim();
  return trimmedStr.charAt(0).toUpperCase() + trimmedStr.slice(1);
};

// Function to check if an item is a platter item
const isPlatterItem = (item: CateringItem): boolean => {
  return (
    item.name.includes('Platter') && (item.name.includes('Small') || item.name.includes('Large'))
  );
};

// Function to get base platter name
const getBasePlatterName = (name: string): string => {
  return name.replace(/ - (Small|Large)$/, '');
};

// Function to group platter items by base name
const groupPlatterItems = (items: CateringItem[]): Record<string, CateringItem[]> => {
  const platterGroups: Record<string, CateringItem[]> = {};

  items.forEach(item => {
    if (isPlatterItem(item)) {
      const baseName = getBasePlatterName(item.name);
      if (!platterGroups[baseName]) {
        platterGroups[baseName] = [];
      }
      platterGroups[baseName].push(item);
    }
  });

  return platterGroups;
};

// Service Add-ons data
const SERVICE_ADD_ONS = [
  {
    id: 'bamboo-cutlery',
    name: 'Individually Wrapped Bamboo Cutlery w/ Napkin',
    price: 1.5,
    description: 'Eco-friendly bamboo cutlery set with napkin',
    categories: ['buffet', 'lunch'], // Available for both buffet and lunch
  },
  {
    id: 'individual-setup',
    name: 'Individual Set-Up: Bamboo Cutlery w/ Napkin, Compostable Plate',
    price: 2.0,
    description: 'Complete individual place setting',
    categories: ['buffet', 'lunch'], // Available for both buffet and lunch
  },
  {
    id: 'compostable-serving-spoon',
    name: 'Compostable Serving Spoon',
    price: 1.5,
    description: 'Compostable serving spoon for family style',
    categories: ['buffet'], // Only available for buffet
  },
];

export const ALaCarteMenu: React.FC<ALaCarteMenuProps> = ({
  items,
  activeCategory = 'appetizers',
  showDessertsAtBottom = false,
}) => {
  // Filter items for this tab and group them by subcategory
  let filteredItems;

  if (activeCategory === 'buffet') {
    // For buffet tab, get regular buffet items plus dessert items, but exclude $0 items
    const buffetItems = getItemsForTab(items, 'buffet').filter(item => item.price > 0);
<<<<<<< HEAD
    const dessertItems = items.filter(item => item.squareCategory === 'CATERING- DESSERTS' && item.price > 0);
    
    // Combine and remove duplicates by using a Set of item IDs
    const allItems = [...buffetItems, ...dessertItems];
    const uniqueItems = allItems.filter((item, index, self) => 
      index === self.findIndex(i => i.id === item.id)
    );
    filteredItems = uniqueItems;
  } else if (activeCategory === 'lunch') {
    // For lunch tab, get regular lunch items plus dessert items, but exclude $0 items
    const lunchItems = getItemsForTab(items, 'lunch').filter(item => item.price > 0);
    const dessertItems = items.filter(item => item.squareCategory === 'CATERING- DESSERTS' && item.price > 0);
    
    // Combine and remove duplicates by using a Set of item IDs
    const allItems = [...lunchItems, ...dessertItems];
    const uniqueItems = allItems.filter((item, index, self) => 
      index === self.findIndex(i => i.id === item.id)
    );
    filteredItems = uniqueItems;
  } else if (activeCategory === 'appetizers' && items.length < getItemsForTab(items, activeCategory).length) {
=======
    const dessertItems = items.filter(
      item => item.squareCategory === 'CATERING- DESSERTS' && item.price > 0
    );
    filteredItems = [...buffetItems, ...dessertItems];
  } else if (activeCategory === 'lunch') {
    // For lunch tab, get regular lunch items plus dessert items, but exclude $0 items
    const lunchItems = getItemsForTab(items, 'lunch').filter(item => item.price > 0);
    const dessertItems = items.filter(
      item => item.squareCategory === 'CATERING- DESSERTS' && item.price > 0
    );
    filteredItems = [...lunchItems, ...dessertItems];
  } else if (
    activeCategory === 'appetizers' &&
    items.length < getItemsForTab(items, activeCategory).length
  ) {
>>>>>>> d7d96a28
    filteredItems = items; // If pre-filtered items passed in, use them
  } else {
    filteredItems = getItemsForTab(items, activeCategory);
  }

  // Use different grouping functions based on the active category
  let groupedItems;
  if (activeCategory === 'buffet') {
    groupedItems = groupBuffetItemsByCategory(filteredItems);
  } else if (activeCategory === 'lunch') {
    groupedItems = groupLunchItemsByCategory(filteredItems);
  } else {
    groupedItems = groupItemsBySubcategory(filteredItems);
  }

  // If showDessertsAtBottom is true, separate desserts and show them last
  let sectionsToShow = Object.entries(groupedItems);

  if (showDessertsAtBottom) {
    const dessertSections = sectionsToShow.filter(([categoryName]) =>
      categoryName.toLowerCase().includes('dessert')
    );
    const nonDessertSections = sectionsToShow.filter(
      ([categoryName]) => !categoryName.toLowerCase().includes('dessert')
    );

    sectionsToShow = [...nonDessertSections, ...dessertSections];
  }

  // For buffet and lunch tabs, ensure proper ordering: Starters → Entrees → Sides → Desserts
  if (activeCategory === 'buffet' || activeCategory === 'lunch') {
    const desiredOrder = ['Starters', 'Entrees', 'Sides', 'Desserts'];
    sectionsToShow = sectionsToShow.sort(([a], [b]) => {
      const indexA = desiredOrder.indexOf(a);
      const indexB = desiredOrder.indexOf(b);
      // If not found in desired order, put at the end
      if (indexA === -1) return 1;
      if (indexB === -1) return -1;
      return indexA - indexB;
    });
  }

  return (
    <div className="w-full">
      <Toaster position="top-right" />
      <div className="space-y-12">
        {sectionsToShow.map(([categoryName, categoryItems], index) => (
          <motion.div
            key={categoryName}
            initial={{ opacity: 0, y: 20 }}
            animate={{ opacity: 1, y: 0 }}
            transition={{ duration: 0.4, delay: index * 0.1 }}
          >
            <CategorySection
              title={
                activeCategory === 'buffet' || activeCategory === 'lunch'
                  ? categoryName
                  : toTitleCase(categoryName)
              }
              items={categoryItems}
              isDessertSection={categoryName.toLowerCase().includes('dessert')}
            />
          </motion.div>
        ))}

        {/* Add Service Add-ons section for buffet and lunch */}
        {(activeCategory === 'buffet' || activeCategory === 'lunch') && (
          <motion.div
            initial={{ opacity: 0, y: 20 }}
            animate={{ opacity: 1, y: 0 }}
            transition={{ duration: 0.4, delay: sectionsToShow.length * 0.1 }}
          >
            <ServiceAddOnsSection activeCategory={activeCategory} />
          </motion.div>
        )}
      </div>
    </div>
  );
};

interface CategorySectionProps {
  title: string;
  items: CateringItem[];
  isDessertSection?: boolean;
}

const CategorySection: React.FC<CategorySectionProps> = ({
  title,
  items,
  isDessertSection = false,
}) => {
  const [showAll, setShowAll] = useState(false);

  // Group platter items and separate non-platter items
  const platterGroups = groupPlatterItems(items);
  const nonPlatterItems = items.filter(item => !isPlatterItem(item));

  // Create display items array with grouped platters and individual items
  const displayItemsArray: Array<{
    type: 'platter' | 'item';
    data: CateringItem[] | CateringItem;
  }> = [];

  // Add platter groups
  Object.entries(platterGroups).forEach(([baseName, platterItems]) => {
    displayItemsArray.push({ type: 'platter', data: platterItems });
  });

  // Add individual items
  nonPlatterItems.forEach(item => {
    displayItemsArray.push({ type: 'item', data: item });
  });

  const displayItems = showAll ? displayItemsArray : displayItemsArray.slice(0, 6);

  return (
    <div
      className={`bg-white rounded-xl p-5 md:p-6 shadow-sm border border-gray-100 ${
        isDessertSection ? 'border-orange-200 bg-orange-50' : ''
      }`}
    >
      <h3
        className={`text-2xl font-bold border-b pb-3 mb-6 ${
          isDessertSection ? 'text-orange-800 border-orange-200' : 'text-gray-800 border-gray-200'
        }`}
      >
        {title}
      </h3>

      <div className="grid sm:grid-cols-1 md:grid-cols-2 lg:grid-cols-2 gap-8">
        {displayItems.map((displayItem, index) => (
          <motion.div
            key={
              displayItem.type === 'platter'
                ? `platter-${getBasePlatterName((displayItem.data as CateringItem[])[0].name)}`
                : (displayItem.data as CateringItem).id
            }
            initial={{ opacity: 0 }}
            animate={{ opacity: 1 }}
            transition={{ duration: 0.3, delay: index * 0.05 }}
            className="h-full"
          >
            {displayItem.type === 'platter' ? (
              <PlatterMenuItem items={displayItem.data as CateringItem[]} />
            ) : (
              <MenuItem item={displayItem.data as CateringItem} />
            )}
          </motion.div>
        ))}
      </div>

      {displayItemsArray.length > 6 && (
        <div className="mt-10 text-center">
          <Button
            variant="outline"
            onClick={() => setShowAll(!showAll)}
            className="border-gray-300 text-gray-700 py-5 px-8 rounded-full flex items-center gap-2 hover:bg-gray-50 transition-colors"
          >
            {showAll ? (
              <>
                Show Less <ChevronUp className="h-4 w-4 ml-1" />
              </>
            ) : (
              <>
                Show {displayItemsArray.length - 6} More Options{' '}
                <ChevronDown className="h-4 w-4 ml-1" />
              </>
            )}
          </Button>
        </div>
      )}
    </div>
  );
};

interface MenuItemProps {
  item: CateringItem;
}

const MenuItem: React.FC<MenuItemProps> = ({ item }) => {
  const { name, description, price, isVegetarian, isVegan, isGlutenFree, servingSize, imageUrl } =
    item;
  const [showOrderModal, setShowOrderModal] = useState(false);
  const hasImage = !!imageUrl;

  // Function to get the correct image URL
  const getImageUrl = (url: string | null | undefined): string => {
    if (!url) return '/images/catering/default-item.jpg'; // Default fallback image

    // AWS S3 URLs already have proper format
    if (
      url.includes('amazonaws.com') ||
      url.includes('s3.') ||
      url.startsWith('http://') ||
      url.startsWith('https://')
    ) {
      return url;
    }

    // For relative paths, ensure they start with a slash
    return url.startsWith('/') ? url : `/${url}`;
  };

  // Enhanced formatting for menu item descriptions
  const formatMenuItemDescription = (desc: string | null | undefined): React.ReactNode => {
    if (!desc) return null;

    // Format the basic description
    const formattedDesc = formatDescription(desc);

    // Check if description has multiple parts we can format differently
    if (formattedDesc.includes(',') && formattedDesc.split(',').length >= 2) {
      const parts = formattedDesc.split(',');

      return (
        <div className="text-sm md:text-base">
          <span className="font-medium">{parts[0].trim()}</span>
          <span className="text-gray-600">{parts.length > 1 ? ',' : ''} </span>
          <span className="italic">{parts.slice(1).join(',').trim()}</span>
        </div>
      );
    }

    // If it's a simple description without commas, just add some basic styling
    return <p className="text-gray-600 text-sm md:text-base">{formattedDesc}</p>;
  };

  return (
    <>
      <div className="h-full border border-gray-200 rounded-lg shadow-sm hover:shadow-md transition-shadow duration-300 overflow-hidden flex flex-col">
        <div className="relative w-full h-48">
          <Image
            src={getImageUrl(imageUrl)}
            alt={toTitleCase(name)}
            fill
            className="object-cover hover:scale-105 transition-transform duration-300"
            onError={e => {
              const target = e.target as HTMLImageElement;
              target.src = '/images/catering/default-item.jpg';
            }}
            priority={false}
            loading="lazy"
          />
        </div>

        <div className="p-4 flex flex-col flex-grow">
          <div className="flex justify-between items-start mb-2">
            <div>
              <h4 className="text-lg md:text-xl font-semibold text-gray-800">
                {toTitleCase(name)}
              </h4>
              <div className="flex gap-1 mt-1">
                {isVegetarian && <DietaryBadge label="V" tooltip="Vegetarian" />}
                {isVegan && <DietaryBadge label="VG" tooltip="Vegan" />}
                {isGlutenFree && <DietaryBadge label="GF" tooltip="Gluten Free" />}
              </div>
            </div>
            <div className="text-lg md:text-xl font-bold text-gray-800">${price.toFixed(2)}</div>
          </div>

          {servingSize && (
            <div className="text-sm md:text-base font-medium text-gray-600 mb-2">
              <span className="font-bold">Serving: </span>
              {formatDescription(servingSize)}
            </div>
          )}

          {description && <div className="mb-4">{formatMenuItemDescription(description)}</div>}

          <div className="mt-auto pt-2">
            <Button
              variant="outline"
              size="sm"
              onClick={() => setShowOrderModal(true)}
              className="w-full border-gray-300 hover:bg-amber-50 hover:text-amber-800 hover:border-amber-300 transition-colors"
            >
              View Details
            </Button>
          </div>
        </div>
      </div>

      <CateringOrderModal
        item={item}
        type="item"
        isOpen={showOrderModal}
        onClose={() => setShowOrderModal(false)}
      />
    </>
  );
};

interface DietaryBadgeProps {
  label: string;
  tooltip: string;
}

const DietaryBadge: React.FC<DietaryBadgeProps> = ({ label, tooltip }) => {
  // Color mapping based on dietary label
  const getColorClass = () => {
    switch (label) {
      case 'GF':
        return 'bg-green-100 text-green-700 border border-green-200'; // Changed to match DietaryLegend GF
      case 'VG':
        return 'bg-orange-100 text-orange-700 border border-orange-200'; // Changed to match DietaryLegend VG
      case 'VGN': // This case was already present for VGN if it's explicitly passed
      case 'V': // This is the label passed for isVegetarian
        return 'bg-blue-100 text-blue-700 border border-blue-200'; // Changed to match DietaryLegend VGN (used for V in MenuItem)
      default:
        return 'bg-blue-100 text-blue-800 border border-blue-300';
    }
  };

  return (
    <div
      className={`inline-flex items-center justify-center ${getColorClass()} text-xs font-semibold px-2 py-0.5 rounded-md shadow-sm`}
      title={tooltip}
      aria-label={tooltip}
    >
      {label}
    </div>
  );
};

// Service Add-ons Section Component
const ServiceAddOnsSection: React.FC<{ activeCategory: string }> = ({ activeCategory }) => {
  const [showOrderModal, setShowOrderModal] = useState(false);
  const [selectedAddOn, setSelectedAddOn] = useState<any>(null);

  // Filter add-ons based on the active category
  const filteredAddOns = SERVICE_ADD_ONS.filter(addOn => addOn.categories.includes(activeCategory));

  const handleViewDetails = (addOn: any) => {
    setSelectedAddOn(addOn);
    setShowOrderModal(true);
  };

  return (
    <>
      <div className="bg-white rounded-xl p-5 md:p-6 shadow-sm border border-gray-100">
        <h3 className="text-2xl font-bold text-gray-800 border-b border-gray-200 pb-3 mb-6 flex items-center gap-2">
          <Users className="h-6 w-6 text-blue-600" />
          Service Add-Ons
        </h3>

        <div className="grid md:grid-cols-3 gap-6">
          {filteredAddOns.map((addOn, index) => (
            <motion.div
              key={addOn.id}
              initial={{ opacity: 0 }}
              animate={{ opacity: 1 }}
              transition={{ duration: 0.3, delay: index * 0.05 }}
              className="h-full"
            >
              <div className="h-full border border-gray-200 rounded-lg shadow-sm hover:shadow-md transition-shadow duration-300 overflow-hidden flex flex-col">
                <div className="p-4 flex flex-col flex-grow">
                  <div className="flex justify-between items-start mb-2">
                    <h4 className="text-lg font-semibold text-gray-800 pr-2">{addOn.name}</h4>
                    <div className="text-lg font-bold text-gray-800">${addOn.price.toFixed(2)}</div>
                  </div>

                  <div className="mb-4 flex-grow">
                    <p className="text-gray-600 text-sm">{addOn.description}</p>
                  </div>

                  <div className="mt-auto pt-2">
                    <Button
                      variant="outline"
                      size="sm"
                      onClick={() => handleViewDetails(addOn)}
                      className="w-full border-gray-300 hover:bg-amber-50 hover:text-amber-800 hover:border-amber-300 transition-colors"
                    >
                      View Details
                    </Button>
                  </div>
                </div>
              </div>
            </motion.div>
          ))}
        </div>
      </div>

      {selectedAddOn && (
        <CateringOrderModal
          item={{
            ...selectedAddOn,
            category: 'ADD_ON',
            isVegetarian: true,
            isVegan: true,
            isGlutenFree: true,
            isActive: true,
          }}
          type="item"
          isOpen={showOrderModal}
          onClose={() => {
            setShowOrderModal(false);
            setSelectedAddOn(null);
          }}
        />
      )}
    </>
  );
};

export default ALaCarteMenu;<|MERGE_RESOLUTION|>--- conflicted
+++ resolved
@@ -130,8 +130,9 @@
   if (activeCategory === 'buffet') {
     // For buffet tab, get regular buffet items plus dessert items, but exclude $0 items
     const buffetItems = getItemsForTab(items, 'buffet').filter(item => item.price > 0);
-<<<<<<< HEAD
-    const dessertItems = items.filter(item => item.squareCategory === 'CATERING- DESSERTS' && item.price > 0);
+    const dessertItems = items.filter(
+      item => item.squareCategory === 'CATERING- DESSERTS' && item.price > 0
+    );
     
     // Combine and remove duplicates by using a Set of item IDs
     const allItems = [...buffetItems, ...dessertItems];
@@ -139,23 +140,6 @@
       index === self.findIndex(i => i.id === item.id)
     );
     filteredItems = uniqueItems;
-  } else if (activeCategory === 'lunch') {
-    // For lunch tab, get regular lunch items plus dessert items, but exclude $0 items
-    const lunchItems = getItemsForTab(items, 'lunch').filter(item => item.price > 0);
-    const dessertItems = items.filter(item => item.squareCategory === 'CATERING- DESSERTS' && item.price > 0);
-    
-    // Combine and remove duplicates by using a Set of item IDs
-    const allItems = [...lunchItems, ...dessertItems];
-    const uniqueItems = allItems.filter((item, index, self) => 
-      index === self.findIndex(i => i.id === item.id)
-    );
-    filteredItems = uniqueItems;
-  } else if (activeCategory === 'appetizers' && items.length < getItemsForTab(items, activeCategory).length) {
-=======
-    const dessertItems = items.filter(
-      item => item.squareCategory === 'CATERING- DESSERTS' && item.price > 0
-    );
-    filteredItems = [...buffetItems, ...dessertItems];
   } else if (activeCategory === 'lunch') {
     // For lunch tab, get regular lunch items plus dessert items, but exclude $0 items
     const lunchItems = getItemsForTab(items, 'lunch').filter(item => item.price > 0);
@@ -167,7 +151,6 @@
     activeCategory === 'appetizers' &&
     items.length < getItemsForTab(items, activeCategory).length
   ) {
->>>>>>> d7d96a28
     filteredItems = items; // If pre-filtered items passed in, use them
   } else {
     filteredItems = getItemsForTab(items, activeCategory);
