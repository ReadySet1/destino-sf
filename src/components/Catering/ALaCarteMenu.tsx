'use client';

import React, { useState } from 'react';
import Image from 'next/image';
import {
  CateringItem,
  getItemsForTab,
  groupItemsBySubcategory,
  groupBuffetItemsByCategory,
  groupLunchItemsByCategory,
} from '@/types/catering';
import { Button } from '@/components/ui/button';
import { CateringOrderModal } from '@/components/Catering/CateringOrderModal';
import { PlatterMenuItem } from '@/components/Catering/PlatterMenuItem';
import { ShoppingCart, ChevronDown, ChevronUp, Users } from 'lucide-react';
import { Toaster } from 'react-hot-toast';
import { motion, AnimatePresence } from 'framer-motion';

interface ALaCarteMenuProps {
  items: CateringItem[];
  activeCategory?: string;
  showDessertsAtBottom?: boolean;
}

// Helper functions for text formatting
const toTitleCase = (str: string | null | undefined): string => {
  if (!str) return '';

  // Words that should not be capitalized (articles, conjunctions, prepositions)
  const minorWords = [
    'a',
    'an',
    'the',
    'and',
    'but',
    'or',
    'for',
    'nor',
    'on',
    'at',
    'to',
    'from',
    'by',
    'de',
  ];

  // Split the string into words
  const words = str.toLowerCase().split(' ');

  // Always capitalize the first and last word
  return words
    .map((word, index) => {
      // Always capitalize first and last word, or if not a minor word
      if (index === 0 || index === words.length - 1 || !minorWords.includes(word)) {
        return word.charAt(0).toUpperCase() + word.slice(1);
      }
      return word;
    })
    .join(' ');
};

const formatDescription = (str: string | null | undefined): string => {
  if (!str) return '';
  const trimmedStr = str.trim();
  return trimmedStr.charAt(0).toUpperCase() + trimmedStr.slice(1);
};

// Function to check if an item is a platter item
const isPlatterItem = (item: CateringItem): boolean => {
<<<<<<< HEAD
  const platterNames = [
    'Plantain Chips Platter',
    'Cocktail Prawn Platter',
    'Cheese & Charcuterie Platter',
  ];
  return platterNames.includes(item.name);
=======
  return item.name.includes('Platter') && (item.name.includes('Small') || item.name.includes('Large'));
};

// Function to get base platter name
const getBasePlatterName = (name: string): string => {
  return name.replace(/ - (Small|Large)$/, '');
};

// Function to group platter items by base name
const groupPlatterItems = (items: CateringItem[]): Record<string, CateringItem[]> => {
  const platterGroups: Record<string, CateringItem[]> = {};
  
  items.forEach(item => {
    if (isPlatterItem(item)) {
      const baseName = getBasePlatterName(item.name);
      if (!platterGroups[baseName]) {
        platterGroups[baseName] = [];
      }
      platterGroups[baseName].push(item);
    }
  });
  
  return platterGroups;
>>>>>>> 5ddfe0bf
};

// Service Add-ons data
const SERVICE_ADD_ONS = [
  {
    id: 'bamboo-cutlery',
    name: 'Individually Wrapped Bamboo Cutlery w/ Napkin',
    price: 1.5,
    description: 'Eco-friendly bamboo cutlery set with napkin',
    categories: ['buffet', 'lunch'], // Available for both buffet and lunch
  },
  {
    id: 'individual-setup',
    name: 'Individual Set-Up: Bamboo Cutlery w/ Napkin, Compostable Plate',
    price: 2.0,
    description: 'Complete individual place setting',
    categories: ['buffet', 'lunch'], // Available for both buffet and lunch
  },
  {
    id: 'compostable-serving-spoon',
    name: 'Compostable Serving Spoon',
    price: 1.5,
    description: 'Compostable serving spoon for family style',
    categories: ['buffet'], // Only available for buffet
  },
];

export const ALaCarteMenu: React.FC<ALaCarteMenuProps> = ({
  items,
  activeCategory = 'appetizers',
  showDessertsAtBottom = false,
}) => {
  // Filter items for this tab and group them by subcategory
  let filteredItems;

  if (activeCategory === 'buffet') {
    // For buffet tab, get regular buffet items plus dessert items, but exclude $0 items
    const buffetItems = getItemsForTab(items, 'buffet').filter(item => item.price > 0);
    const dessertItems = items.filter(
      item => item.squareCategory === 'CATERING- DESSERTS' && item.price > 0
    );
    filteredItems = [...buffetItems, ...dessertItems];
  } else if (activeCategory === 'lunch') {
    // For lunch tab, get regular lunch items plus dessert items, but exclude $0 items
    const lunchItems = getItemsForTab(items, 'lunch').filter(item => item.price > 0);
    const dessertItems = items.filter(
      item => item.squareCategory === 'CATERING- DESSERTS' && item.price > 0
    );
    filteredItems = [...lunchItems, ...dessertItems];
  } else if (
    activeCategory === 'appetizers' &&
    items.length < getItemsForTab(items, activeCategory).length
  ) {
    filteredItems = items; // If pre-filtered items passed in, use them
  } else {
    filteredItems = getItemsForTab(items, activeCategory);
  }

  // Use different grouping functions based on the active category
  let groupedItems;
  if (activeCategory === 'buffet') {
    groupedItems = groupBuffetItemsByCategory(filteredItems);
  } else if (activeCategory === 'lunch') {
    groupedItems = groupLunchItemsByCategory(filteredItems);
  } else {
    groupedItems = groupItemsBySubcategory(filteredItems);
  }

  // If showDessertsAtBottom is true, separate desserts and show them last
  let sectionsToShow = Object.entries(groupedItems);

  if (showDessertsAtBottom) {
    const dessertSections = sectionsToShow.filter(([categoryName]) =>
      categoryName.toLowerCase().includes('dessert')
    );
    const nonDessertSections = sectionsToShow.filter(
      ([categoryName]) => !categoryName.toLowerCase().includes('dessert')
    );

    sectionsToShow = [...nonDessertSections, ...dessertSections];
  }

  // For buffet and lunch tabs, ensure proper ordering: Starters → Entrees → Sides → Desserts
  if (activeCategory === 'buffet' || activeCategory === 'lunch') {
    const desiredOrder = ['Starters', 'Entrees', 'Sides', 'Desserts'];
    sectionsToShow = sectionsToShow.sort(([a], [b]) => {
      const indexA = desiredOrder.indexOf(a);
      const indexB = desiredOrder.indexOf(b);
      // If not found in desired order, put at the end
      if (indexA === -1) return 1;
      if (indexB === -1) return -1;
      return indexA - indexB;
    });
  }

  return (
    <div className="w-full">
      <Toaster position="top-right" />
      <div className="space-y-12">
        {sectionsToShow.map(([categoryName, categoryItems], index) => (
          <motion.div
            key={categoryName}
            initial={{ opacity: 0, y: 20 }}
            animate={{ opacity: 1, y: 0 }}
            transition={{ duration: 0.4, delay: index * 0.1 }}
          >
            <CategorySection
              title={
                activeCategory === 'buffet' || activeCategory === 'lunch'
                  ? categoryName
                  : toTitleCase(categoryName)
              }
              items={categoryItems}
              isDessertSection={categoryName.toLowerCase().includes('dessert')}
            />
          </motion.div>
        ))}

        {/* Add Service Add-ons section for buffet and lunch */}
        {(activeCategory === 'buffet' || activeCategory === 'lunch') && (
          <motion.div
            initial={{ opacity: 0, y: 20 }}
            animate={{ opacity: 1, y: 0 }}
            transition={{ duration: 0.4, delay: sectionsToShow.length * 0.1 }}
          >
            <ServiceAddOnsSection activeCategory={activeCategory} />
          </motion.div>
        )}
      </div>
    </div>
  );
};

interface CategorySectionProps {
  title: string;
  items: CateringItem[];
  isDessertSection?: boolean;
}

const CategorySection: React.FC<CategorySectionProps> = ({
  title,
  items,
  isDessertSection = false,
}) => {
  const [showAll, setShowAll] = useState(false);
<<<<<<< HEAD
  const displayItems = showAll ? items : items.slice(0, 6);

=======
  
  // Group platter items and separate non-platter items
  const platterGroups = groupPlatterItems(items);
  const nonPlatterItems = items.filter(item => !isPlatterItem(item));
  
  // Create display items array with grouped platters and individual items
  const displayItemsArray: Array<{ type: 'platter' | 'item', data: CateringItem[] | CateringItem }> = [];
  
  // Add platter groups
  Object.entries(platterGroups).forEach(([baseName, platterItems]) => {
    displayItemsArray.push({ type: 'platter', data: platterItems });
  });
  
  // Add individual items
  nonPlatterItems.forEach(item => {
    displayItemsArray.push({ type: 'item', data: item });
  });
  
  const displayItems = showAll ? displayItemsArray : displayItemsArray.slice(0, 6);
  
>>>>>>> 5ddfe0bf
  return (
    <div
      className={`bg-white rounded-xl p-5 md:p-6 shadow-sm border border-gray-100 ${
        isDessertSection ? 'border-orange-200 bg-orange-50' : ''
      }`}
    >
      <h3
        className={`text-2xl font-bold border-b pb-3 mb-6 ${
          isDessertSection ? 'text-orange-800 border-orange-200' : 'text-gray-800 border-gray-200'
        }`}
      >
        {title}
      </h3>

      <div className="grid sm:grid-cols-1 md:grid-cols-2 lg:grid-cols-2 gap-8">
        {displayItems.map((displayItem, index) => (
          <motion.div
            key={displayItem.type === 'platter' 
              ? `platter-${getBasePlatterName((displayItem.data as CateringItem[])[0].name)}`
              : (displayItem.data as CateringItem).id
            }
            initial={{ opacity: 0 }}
            animate={{ opacity: 1 }}
            transition={{ duration: 0.3, delay: index * 0.05 }}
            className="h-full"
          >
<<<<<<< HEAD
            {isPlatterItem(item) ? <PlatterMenuItem item={item} /> : <MenuItem item={item} />}
          </motion.div>
        ))}
      </div>

      {items.length > 6 && (
=======
            {displayItem.type === 'platter' ? (
              <PlatterMenuItem items={displayItem.data as CateringItem[]} />
            ) : (
              <MenuItem item={displayItem.data as CateringItem} />
            )}
          </motion.div>
        ))}
      </div>
      
      {displayItemsArray.length > 6 && (
>>>>>>> 5ddfe0bf
        <div className="mt-10 text-center">
          <Button
            variant="outline"
            onClick={() => setShowAll(!showAll)}
            className="border-gray-300 text-gray-700 py-5 px-8 rounded-full flex items-center gap-2 hover:bg-gray-50 transition-colors"
          >
            {showAll ? (
              <>
                Show Less <ChevronUp className="h-4 w-4 ml-1" />
              </>
            ) : (
              <>
                Show {displayItemsArray.length - 6} More Options <ChevronDown className="h-4 w-4 ml-1" />
              </>
            )}
          </Button>
        </div>
      )}
    </div>
  );
};

interface MenuItemProps {
  item: CateringItem;
}

const MenuItem: React.FC<MenuItemProps> = ({ item }) => {
  const { name, description, price, isVegetarian, isVegan, isGlutenFree, servingSize, imageUrl } =
    item;
  const [showOrderModal, setShowOrderModal] = useState(false);
  const hasImage = !!imageUrl;

  // Function to get the correct image URL
  const getImageUrl = (url: string | null | undefined): string => {
    if (!url) return '/images/catering/default-item.jpg'; // Default fallback image

    // AWS S3 URLs already have proper format
    if (
      url.includes('amazonaws.com') ||
      url.includes('s3.') ||
      url.startsWith('http://') ||
      url.startsWith('https://')
    ) {
      return url;
    }

    // For relative paths, ensure they start with a slash
    return url.startsWith('/') ? url : `/${url}`;
  };

  // Enhanced formatting for menu item descriptions
  const formatMenuItemDescription = (desc: string | null | undefined): React.ReactNode => {
    if (!desc) return null;

    // Format the basic description
    const formattedDesc = formatDescription(desc);

    // Check if description has multiple parts we can format differently
    if (formattedDesc.includes(',') && formattedDesc.split(',').length >= 2) {
      const parts = formattedDesc.split(',');

      return (
        <div className="text-sm md:text-base">
          <span className="font-medium">{parts[0].trim()}</span>
          <span className="text-gray-600">{parts.length > 1 ? ',' : ''} </span>
          <span className="italic">{parts.slice(1).join(',').trim()}</span>
        </div>
      );
    }

    // If it's a simple description without commas, just add some basic styling
    return <p className="text-gray-600 text-sm md:text-base">{formattedDesc}</p>;
  };

  return (
    <>
      <div className="h-full border border-gray-200 rounded-lg shadow-sm hover:shadow-md transition-shadow duration-300 overflow-hidden flex flex-col">
        <div className="relative w-full h-48">
          <Image
            src={getImageUrl(imageUrl)}
            alt={toTitleCase(name)}
            fill
            className="object-cover hover:scale-105 transition-transform duration-300"
            onError={e => {
              const target = e.target as HTMLImageElement;
              target.src = '/images/catering/default-item.jpg';
            }}
            priority={false}
            loading="lazy"
          />
        </div>

        <div className="p-4 flex flex-col flex-grow">
          <div className="flex justify-between items-start mb-2">
            <div>
              <h4 className="text-lg md:text-xl font-semibold text-gray-800">
                {toTitleCase(name)}
              </h4>
              <div className="flex gap-1 mt-1">
                {isVegetarian && <DietaryBadge label="V" tooltip="Vegetarian" />}
                {isVegan && <DietaryBadge label="VG" tooltip="Vegan" />}
                {isGlutenFree && <DietaryBadge label="GF" tooltip="Gluten Free" />}
              </div>
            </div>
            <div className="text-lg md:text-xl font-bold text-gray-800">${price.toFixed(2)}</div>
          </div>

          {servingSize && (
            <div className="text-sm md:text-base font-medium text-gray-600 mb-2">
              <span className="font-bold">Serving: </span>
              {formatDescription(servingSize)}
            </div>
          )}

          {description && <div className="mb-4">{formatMenuItemDescription(description)}</div>}

          <div className="mt-auto pt-2">
            <Button
              variant="outline"
              size="sm"
              onClick={() => setShowOrderModal(true)}
              className="w-full border-gray-300 hover:bg-amber-50 hover:text-amber-800 hover:border-amber-300 transition-colors"
            >
              View Details
            </Button>
          </div>
        </div>
      </div>

      <CateringOrderModal
        item={item}
        type="item"
        isOpen={showOrderModal}
        onClose={() => setShowOrderModal(false)}
      />
    </>
  );
};

interface DietaryBadgeProps {
  label: string;
  tooltip: string;
}

const DietaryBadge: React.FC<DietaryBadgeProps> = ({ label, tooltip }) => {
  // Color mapping based on dietary label
  const getColorClass = () => {
    switch (label) {
      case 'GF':
        return 'bg-green-100 text-green-700 border border-green-200'; // Changed to match DietaryLegend GF
      case 'VG':
        return 'bg-orange-100 text-orange-700 border border-orange-200'; // Changed to match DietaryLegend VG
      case 'VGN': // This case was already present for VGN if it's explicitly passed
      case 'V': // This is the label passed for isVegetarian
        return 'bg-blue-100 text-blue-700 border border-blue-200'; // Changed to match DietaryLegend VGN (used for V in MenuItem)
      default:
        return 'bg-blue-100 text-blue-800 border border-blue-300';
    }
  };

  return (
    <div
      className={`inline-flex items-center justify-center ${getColorClass()} text-xs font-semibold px-2 py-0.5 rounded-md shadow-sm`}
      title={tooltip}
      aria-label={tooltip}
    >
      {label}
    </div>
  );
};

// Service Add-ons Section Component
const ServiceAddOnsSection: React.FC<{ activeCategory: string }> = ({ activeCategory }) => {
  const [showOrderModal, setShowOrderModal] = useState(false);
  const [selectedAddOn, setSelectedAddOn] = useState<any>(null);

  // Filter add-ons based on the active category
  const filteredAddOns = SERVICE_ADD_ONS.filter(addOn => addOn.categories.includes(activeCategory));

  const handleViewDetails = (addOn: any) => {
    setSelectedAddOn(addOn);
    setShowOrderModal(true);
  };

  return (
    <>
      <div className="bg-white rounded-xl p-5 md:p-6 shadow-sm border border-gray-100">
        <h3 className="text-2xl font-bold text-gray-800 border-b border-gray-200 pb-3 mb-6 flex items-center gap-2">
          <Users className="h-6 w-6 text-blue-600" />
          Service Add-Ons
        </h3>

        <div className="grid md:grid-cols-3 gap-6">
          {filteredAddOns.map((addOn, index) => (
            <motion.div
              key={addOn.id}
              initial={{ opacity: 0 }}
              animate={{ opacity: 1 }}
              transition={{ duration: 0.3, delay: index * 0.05 }}
              className="h-full"
            >
              <div className="h-full border border-gray-200 rounded-lg shadow-sm hover:shadow-md transition-shadow duration-300 overflow-hidden flex flex-col">
                <div className="p-4 flex flex-col flex-grow">
                  <div className="flex justify-between items-start mb-2">
                    <h4 className="text-lg font-semibold text-gray-800 pr-2">{addOn.name}</h4>
                    <div className="text-lg font-bold text-gray-800">${addOn.price.toFixed(2)}</div>
                  </div>

                  <div className="mb-4 flex-grow">
                    <p className="text-gray-600 text-sm">{addOn.description}</p>
                  </div>

                  <div className="mt-auto pt-2">
                    <Button
                      variant="outline"
                      size="sm"
                      onClick={() => handleViewDetails(addOn)}
                      className="w-full border-gray-300 hover:bg-amber-50 hover:text-amber-800 hover:border-amber-300 transition-colors"
                    >
                      View Details
                    </Button>
                  </div>
                </div>
              </div>
            </motion.div>
          ))}
        </div>
      </div>

      {selectedAddOn && (
        <CateringOrderModal
          item={{
            ...selectedAddOn,
            category: 'ADD_ON',
            isVegetarian: true,
            isVegan: true,
            isGlutenFree: true,
            isActive: true,
          }}
          type="item"
          isOpen={showOrderModal}
          onClose={() => {
            setShowOrderModal(false);
            setSelectedAddOn(null);
          }}
        />
      )}
    </>
  );
};

export default ALaCarteMenu;<|MERGE_RESOLUTION|>--- conflicted
+++ resolved
@@ -67,15 +67,9 @@
 
 // Function to check if an item is a platter item
 const isPlatterItem = (item: CateringItem): boolean => {
-<<<<<<< HEAD
-  const platterNames = [
-    'Plantain Chips Platter',
-    'Cocktail Prawn Platter',
-    'Cheese & Charcuterie Platter',
-  ];
-  return platterNames.includes(item.name);
-=======
-  return item.name.includes('Platter') && (item.name.includes('Small') || item.name.includes('Large'));
+  return (
+    item.name.includes('Platter') && (item.name.includes('Small') || item.name.includes('Large'))
+  );
 };
 
 // Function to get base platter name
@@ -86,7 +80,7 @@
 // Function to group platter items by base name
 const groupPlatterItems = (items: CateringItem[]): Record<string, CateringItem[]> => {
   const platterGroups: Record<string, CateringItem[]> = {};
-  
+
   items.forEach(item => {
     if (isPlatterItem(item)) {
       const baseName = getBasePlatterName(item.name);
@@ -96,9 +90,8 @@
       platterGroups[baseName].push(item);
     }
   });
-  
+
   return platterGroups;
->>>>>>> 5ddfe0bf
 };
 
 // Service Add-ons data
@@ -244,31 +237,29 @@
   isDessertSection = false,
 }) => {
   const [showAll, setShowAll] = useState(false);
-<<<<<<< HEAD
-  const displayItems = showAll ? items : items.slice(0, 6);
-
-=======
-  
+
   // Group platter items and separate non-platter items
   const platterGroups = groupPlatterItems(items);
   const nonPlatterItems = items.filter(item => !isPlatterItem(item));
-  
+
   // Create display items array with grouped platters and individual items
-  const displayItemsArray: Array<{ type: 'platter' | 'item', data: CateringItem[] | CateringItem }> = [];
-  
+  const displayItemsArray: Array<{
+    type: 'platter' | 'item';
+    data: CateringItem[] | CateringItem;
+  }> = [];
+
   // Add platter groups
   Object.entries(platterGroups).forEach(([baseName, platterItems]) => {
     displayItemsArray.push({ type: 'platter', data: platterItems });
   });
-  
+
   // Add individual items
   nonPlatterItems.forEach(item => {
     displayItemsArray.push({ type: 'item', data: item });
   });
-  
+
   const displayItems = showAll ? displayItemsArray : displayItemsArray.slice(0, 6);
-  
->>>>>>> 5ddfe0bf
+
   return (
     <div
       className={`bg-white rounded-xl p-5 md:p-6 shadow-sm border border-gray-100 ${
@@ -286,23 +277,16 @@
       <div className="grid sm:grid-cols-1 md:grid-cols-2 lg:grid-cols-2 gap-8">
         {displayItems.map((displayItem, index) => (
           <motion.div
-            key={displayItem.type === 'platter' 
-              ? `platter-${getBasePlatterName((displayItem.data as CateringItem[])[0].name)}`
-              : (displayItem.data as CateringItem).id
+            key={
+              displayItem.type === 'platter'
+                ? `platter-${getBasePlatterName((displayItem.data as CateringItem[])[0].name)}`
+                : (displayItem.data as CateringItem).id
             }
             initial={{ opacity: 0 }}
             animate={{ opacity: 1 }}
             transition={{ duration: 0.3, delay: index * 0.05 }}
             className="h-full"
           >
-<<<<<<< HEAD
-            {isPlatterItem(item) ? <PlatterMenuItem item={item} /> : <MenuItem item={item} />}
-          </motion.div>
-        ))}
-      </div>
-
-      {items.length > 6 && (
-=======
             {displayItem.type === 'platter' ? (
               <PlatterMenuItem items={displayItem.data as CateringItem[]} />
             ) : (
@@ -311,9 +295,8 @@
           </motion.div>
         ))}
       </div>
-      
+
       {displayItemsArray.length > 6 && (
->>>>>>> 5ddfe0bf
         <div className="mt-10 text-center">
           <Button
             variant="outline"
@@ -326,7 +309,8 @@
               </>
             ) : (
               <>
-                Show {displayItemsArray.length - 6} More Options <ChevronDown className="h-4 w-4 ml-1" />
+                Show {displayItemsArray.length - 6} More Options{' '}
+                <ChevronDown className="h-4 w-4 ml-1" />
               </>
             )}
           </Button>
