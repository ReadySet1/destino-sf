'use client';

import React, { useState, useEffect, useCallback, useRef } from 'react';
import { useRouter } from 'next/navigation';
import { useCateringCartStore } from '@/store/catering-cart';
import { CateringOrderForm } from '@/components/Catering/CateringOrderForm';
import { Button } from '@/components/ui/button';
import { Card, CardContent } from '@/components/ui/card';
import { ShoppingCart, Trash2, ArrowLeft, AlertCircle } from 'lucide-react';
import { SafeImage } from '@/components/ui/safe-image';
import Link from 'next/link';
import { addDays, format } from 'date-fns';
import { FulfillmentSelector } from '@/components/store/FulfillmentSelector';
import type { FulfillmentMethod } from '@/components/store/FulfillmentSelector';
import { Input } from '@/components/ui/input';
import { Label } from '@/components/ui/label';
import {
  Select,
  SelectContent,
  SelectItem,
  SelectTrigger,
  SelectValue,
} from '@/components/ui/select';
import { Calendar } from '@/components/ui/calendar';
import { Popover, PopoverContent, PopoverTrigger } from '@/components/ui/popover';
import { CalendarIcon } from 'lucide-react';
import { cn, toTitleCase } from '@/lib/utils';
import { PaymentMethodSelector } from '@/components/store/PaymentMethodSelector';
import { toast } from 'sonner';
import { createCateringOrderAndProcessPayment } from '@/actions/catering';
import { validateCateringOrderWithDeliveryZone } from '@/actions/catering';
import { getActiveDeliveryZones, type DeliveryAddress } from '@/types/catering';
import { US_STATES, CA_ONLY_STATES } from '@/lib/constants/us-states';
import { PaymentMethod } from '@prisma/client';

// Tax and fee constants to match server-side calculations
const TAX_RATE = 0.0825; // 8.25% SF sales tax
const SERVICE_FEE_RATE = 0.035; // 3.5% convenience fee

interface CateringCheckoutClientProps {
  userData: { id?: string; name?: string; email?: string; phone?: string } | null;
  isLoggedIn: boolean;
}

type CheckoutStep = 'customer-info' | 'fulfillment' | 'payment' | 'review';

export function CateringCheckoutClient({ userData, isLoggedIn }: CateringCheckoutClientProps) {
  const router = useRouter();
  const { items, removeItem, clearCart } = useCateringCartStore();
  const [isSubmitting, setIsSubmitting] = useState(false);
  const [submitError, setSubmitError] = useState<string | null>(null);
  const [idempotencyKey, setIdempotencyKey] = useState<string>('');
  const [currentStep, setCurrentStep] = useState<CheckoutStep>('customer-info');
  const [orderCompleted, setOrderCompleted] = useState(false);

  // Customer info state with localStorage persistence
  const [customerInfo, setCustomerInfo] = useState(() => {
    // Try to load from localStorage first, then fallback to userData
    if (typeof window !== 'undefined') {
      const savedCustomerInfo = localStorage.getItem('cateringCustomerInfo');
      if (savedCustomerInfo) {
        try {
          const parsed = JSON.parse(savedCustomerInfo);
          return {
            name: parsed.name || userData?.name || '',
            email: parsed.email || userData?.email || '',
            phone: parsed.phone || userData?.phone || '',
            specialRequests: parsed.specialRequests || '',
            eventDate: parsed.eventDate ? new Date(parsed.eventDate) : addDays(new Date(), 5),
          };
        } catch (error) {
          console.error('Error parsing saved customer info:', error);
        }
      }
    }
    
    // Fallback to default values
    return {
      name: userData?.name || '',
      email: userData?.email || '',
      phone: userData?.phone || '',
      specialRequests: '',
      eventDate: addDays(new Date(), 5),
    };
  });

  // Fulfillment info state with localStorage persistence
  const [fulfillmentMethod, setFulfillmentMethod] = useState<FulfillmentMethod>(() => {
    // Try to load fulfillment method from localStorage
    if (typeof window !== 'undefined') {
      const savedFulfillmentInfo = localStorage.getItem('cateringFulfillmentInfo');
      if (savedFulfillmentInfo) {
        try {
          const parsed = JSON.parse(savedFulfillmentInfo);
          return parsed.method || 'pickup';
        } catch (error) {
          console.error('Error parsing saved fulfillment info:', error);
        }
      }
    }
    return 'pickup';
  });
  
  const [pickupDate, setPickupDate] = useState<Date>(() => {
    // Try to load pickup date from localStorage
    if (typeof window !== 'undefined') {
      const savedFulfillmentInfo = localStorage.getItem('cateringFulfillmentInfo');
      if (savedFulfillmentInfo) {
        try {
          const parsed = JSON.parse(savedFulfillmentInfo);
          return parsed.pickupDate ? new Date(parsed.pickupDate) : addDays(new Date(), 5);
        } catch (error) {
          console.error('Error parsing saved fulfillment info:', error);
        }
      }
    }
    return addDays(new Date(), 5);
  });
  
  const [pickupTime, setPickupTime] = useState<string>(() => {
    // Try to load pickup time from localStorage
    if (typeof window !== 'undefined') {
      const savedFulfillmentInfo = localStorage.getItem('cateringFulfillmentInfo');
      if (savedFulfillmentInfo) {
        try {
          const parsed = JSON.parse(savedFulfillmentInfo);
          return parsed.pickupTime || '10:00 AM';
        } catch (error) {
          console.error('Error parsing saved fulfillment info:', error);
        }
      }
    }
    return '10:00 AM';
  });
  const [deliveryAddress, setDeliveryAddress] = useState(() => {
    // Try to load delivery address from localStorage
    if (typeof window !== 'undefined') {
      const savedDeliveryAddress = localStorage.getItem('cateringDeliveryAddress');
      if (savedDeliveryAddress) {
        try {
          const parsed = JSON.parse(savedDeliveryAddress);
          return {
            street: parsed.street || '',
            street2: parsed.street2 || '',
            city: parsed.city || '',
            state: parsed.state || '',
            postalCode: parsed.postalCode || '',
          };
        } catch (error) {
          console.error('Error parsing saved delivery address:', error);
        }
      }
    }
    
    // Fallback to default empty values
    return {
      street: '',
      street2: '',
      city: '',
      state: '',
      postalCode: '',
    };
  });

  // Payment method state
  const [paymentMethod, setPaymentMethod] = useState<PaymentMethod>(PaymentMethod.SQUARE);

  // Delivery zone validation state
  const [deliveryValidation, setDeliveryValidation] = useState<{
    isValid: boolean;
    errorMessage?: string;
    deliveryZone?: string;
    minimumRequired?: number;
    currentAmount?: number;
    deliveryFee?: number;
  } | null>(null);
  const [isValidating, setIsValidating] = useState(false);
  const [activeDeliveryZones] = useState(getActiveDeliveryZones());

  // Use catering cart items directly instead of filtering
  const cateringItems = items;

  // Generate idempotency key on mount
  useEffect(() => {
    if (!idempotencyKey) {
      const key = `catering-checkout-${Date.now()}-${Math.random().toString(36).substr(2, 9)}`;
      setIdempotencyKey(key);
    }
  }, [idempotencyKey]);

  // Redirect if cart is empty (but not during checkout submission or Square redirect)
  // Also check that we're still on the checkout page to prevent redirects from confirmation page
  useEffect(() => {
    // Only check if we're currently on the checkout page
    const isOnCheckoutPage = typeof window !== 'undefined' && window.location.pathname === '/catering/checkout';
    
    console.log('🔍 [CATERING] Empty cart check - items:', cateringItems.length, 'isSubmitting:', isSubmitting, 'isSubmittingRef:', isSubmittingRef.current, 'isRedirectingToSquare:', isRedirectingToSquareRef.current, 'isOnCheckoutPage:', isOnCheckoutPage);
    
    if (cateringItems.length === 0 && !isSubmitting && !isSubmittingRef.current && !isRedirectingToSquareRef.current && isOnCheckoutPage && !orderCompleted) {
      console.log('🔄 [CATERING] Cart is empty and not submitting/redirecting, redirecting to catering page');
      router.push('/catering');
    }
  }, [cateringItems.length, router, isSubmitting, orderCompleted]);

  // Function to save delivery address to localStorage
  const saveDeliveryAddressToLocalStorage = useCallback((address: typeof deliveryAddress) => {
    if (typeof window !== 'undefined') {
      try {
        localStorage.setItem('cateringDeliveryAddress', JSON.stringify(address));
      } catch (error) {
        console.error('Error saving delivery address to localStorage:', error);
      }
    }
  }, []);

  // Custom function to update delivery address and save to localStorage
  const updateDeliveryAddress = useCallback((newAddress: typeof deliveryAddress | ((prev: typeof deliveryAddress) => typeof deliveryAddress)) => {
    setDeliveryAddress(prevAddress => {
      const updatedAddress = typeof newAddress === 'function' ? newAddress(prevAddress) : newAddress;
      saveDeliveryAddressToLocalStorage(updatedAddress);
      return updatedAddress;
    });
  }, [saveDeliveryAddressToLocalStorage]);

  // Auto-select CA for local delivery
  useEffect(() => {
    if (fulfillmentMethod === 'local_delivery' && !deliveryAddress.state) {
      updateDeliveryAddress(prev => ({ ...prev, state: 'CA' }));
    }
  }, [fulfillmentMethod, deliveryAddress.state, updateDeliveryAddress]);

  // Validate delivery zone minimum when address changes
  useEffect(() => {
    const validateDeliveryZone = async () => {
      if (
        fulfillmentMethod !== 'local_delivery' ||
        !deliveryAddress.city ||
        !deliveryAddress.postalCode
      ) {
        setDeliveryValidation(null);
        return;
      }

      setIsValidating(true);

      try {
        // Calculate total amount
        const totalAmount = cateringItems.reduce((sum, item) => sum + (item.price * item.quantity), 0);
        
        const validation = await validateCateringOrderWithDeliveryZone(
          `${deliveryAddress.city}, ${deliveryAddress.postalCode}`,
          totalAmount
        );

        // Transform the response to match the expected format
        setDeliveryValidation({
          isValid: validation.success,
          errorMessage: validation.error,
          deliveryZone: validation.deliveryZone?.toString(),
          minimumRequired: validation.minimumPurchase,
          currentAmount: totalAmount,
          deliveryFee: validation.deliveryFee,
        });
      } catch (error) {
        console.error('Error validating delivery zone:', error);
        setDeliveryValidation({
          isValid: false,
          errorMessage: 'Error validating delivery zone. Please try again.',
        });
      } finally {
        setIsValidating(false);
      }
    };

    // Debounce validation
    const timeoutId = setTimeout(validateDeliveryZone, 500);
    return () => clearTimeout(timeoutId);
  }, [fulfillmentMethod, deliveryAddress.city, deliveryAddress.postalCode, cateringItems]);

  // Function to save customer info to localStorage
  const saveCustomerInfoToLocalStorage = (info: typeof customerInfo) => {
    if (typeof window !== 'undefined') {
      try {
        const dataToSave = {
          ...info,
          eventDate: info.eventDate.toISOString(),
        };
        console.log('🔍 [CATERING-DEBUG] Saving to localStorage:', dataToSave);
        localStorage.setItem('cateringCustomerInfo', JSON.stringify(dataToSave));
      } catch (error) {
        console.error('Error saving customer info to localStorage:', error);
      }
    }
  };

  // Function to clear customer info from localStorage (when order is completed)
  const clearCustomerInfoFromLocalStorage = () => {
    if (typeof window !== 'undefined') {
      try {
        localStorage.removeItem('cateringCustomerInfo');
      } catch (error) {
        console.error('Error clearing customer info from localStorage:', error);
      }
    }
  };

  // Function to clear delivery address from localStorage (when order is completed)
  const clearDeliveryAddressFromLocalStorage = () => {
    if (typeof window !== 'undefined') {
      try {
        localStorage.removeItem('cateringDeliveryAddress');
      } catch (error) {
        console.error('Error clearing delivery address from localStorage:', error);
      }
    }
  };

  // Function to save fulfillment info to localStorage
  const saveFulfillmentInfoToLocalStorage = (method: FulfillmentMethod, date: Date, time: string) => {
    if (typeof window !== 'undefined') {
      try {
        localStorage.setItem('cateringFulfillmentInfo', JSON.stringify({
          method,
          pickupDate: date.toISOString(),
          pickupTime: time,
        }));
      } catch (error) {
        console.error('Error saving fulfillment info to localStorage:', error);
      }
    }
  };

  // Function to clear fulfillment info from localStorage
  const clearFulfillmentInfoFromLocalStorage = () => {
    if (typeof window !== 'undefined') {
      try {
        localStorage.removeItem('cateringFulfillmentInfo');
      } catch (error) {
        console.error('Error clearing fulfillment info from localStorage:', error);
      }
    }
  };

  // Custom functions to update fulfillment info and save to localStorage
  const updateFulfillmentMethod = (method: FulfillmentMethod) => {
    setFulfillmentMethod(method);
    saveFulfillmentInfoToLocalStorage(method, pickupDate, pickupTime);
  };

  const updatePickupDate = (date: Date) => {
    setPickupDate(date);
    saveFulfillmentInfoToLocalStorage(fulfillmentMethod, date, pickupTime);
  };

  const updatePickupTime = (time: string) => {
    setPickupTime(time);
    saveFulfillmentInfoToLocalStorage(fulfillmentMethod, pickupDate, time);
  };

  // Calculate pricing breakdown with detailed fees
  const calculatePricingBreakdown = () => {
    const subtotal = cateringItems.reduce((sum, item) => {
      return sum + item.price * item.quantity;
    }, 0);

    const deliveryFee = deliveryValidation?.deliveryFee || 0;
    const actualDeliveryFee = fulfillmentMethod === 'local_delivery' ? deliveryFee : 0;
    
    // Calculate tax on subtotal + delivery fee (catering items are taxable)
    const taxableAmount = subtotal + actualDeliveryFee;
    const taxAmount = taxableAmount * TAX_RATE;
    
<<<<<<< HEAD
    // Calculate service fee on subtotal + delivery fee + tax
    // Skip service fee for CASH payments
=======
    // Calculate convenience fee on subtotal + delivery fee + tax
>>>>>>> b3dbe3db
    const totalBeforeServiceFee = subtotal + actualDeliveryFee + taxAmount;
    const serviceFee = paymentMethod === PaymentMethod.CASH ? 0 : totalBeforeServiceFee * SERVICE_FEE_RATE;
    
    // Final total
    const total = totalBeforeServiceFee + serviceFee;
    
    return {
      subtotal: Math.round(subtotal * 100) / 100,
      deliveryFee: Math.round(actualDeliveryFee * 100) / 100,
      taxAmount: Math.round(taxAmount * 100) / 100,
      serviceFee: Math.round(serviceFee * 100) / 100,
      total: Math.round(total * 100) / 100,
    };
  };

  // Calculate total (for backward compatibility)
  const calculateTotal = () => {
    return calculatePricingBreakdown().total;
  };

  // Handle customer info form submission
  const handleCustomerInfoSubmit = (values: any) => {
    console.log('🔍 [CATERING-DEBUG] Form submitted with values:', values);
    console.log('🔍 [CATERING-DEBUG] Phone number from form:', values.phone);
    
    const newCustomerInfo = {
      name: values.name,
      email: values.email,
      phone: values.phone,
      specialRequests: values.specialRequests || '',
      eventDate: values.eventDate,
    };
    
    console.log('🔍 [CATERING-DEBUG] Setting customer info to:', newCustomerInfo);
    setCustomerInfo(newCustomerInfo);
    saveCustomerInfoToLocalStorage(newCustomerInfo);
    setCurrentStep('fulfillment');
  };

  // Handle fulfillment selection form submission
  const handleFulfillmentSubmit = (e: React.FormEvent) => {
    e.preventDefault();
    setCurrentStep('payment');
  };

  // Handle payment method selection form submission
  const handlePaymentSubmit = (e: React.FormEvent) => {
    e.preventDefault();
    setCurrentStep('review');
  };

  // Enhanced submission state management
  const [submissionAttempts, setSubmissionAttempts] = useState(0);
  const isSubmittingRef = useRef(false);
  const isRedirectingToSquareRef = useRef(false);

  // Handle final order submission
  const handleCompleteOrder = async (event?: React.MouseEvent) => {
    // Prevent any default behavior and event bubbling
    if (event) {
      event.preventDefault();
      event.stopPropagation();
    }
    
    // Prevent any submission if already in progress
    if (isSubmittingRef.current || isSubmitting) {
      console.log('⚠️ Submission already in progress, ignoring click');
      return;
    }
    
    console.log('🚀 [CATERING] Starting order submission...');
    console.log('🛒 [CATERING] Cart items count before submission:', cateringItems.length);
    console.log('🛒 [CATERING] Cart items:', cateringItems.map(item => ({ id: item.id, name: item.name, quantity: item.quantity })));

    // Set ref immediately to prevent race conditions
    isSubmittingRef.current = true;
    
    // Track submission attempts
    setSubmissionAttempts(prev => prev + 1);
    console.log(`📤 Catering checkout submission attempt #${submissionAttempts + 1}`);
    
    setIsSubmitting(true);
    setSubmitError(null);

    try {
      // Store the original form data in localStorage for reference
      const orderData = {
        customerInfo: {
          name: customerInfo.name,
          email: customerInfo.email,
          phone: customerInfo.phone,
        },
        eventDetails: {
          eventDate: format(customerInfo.eventDate, 'yyyy-MM-dd'),
          specialRequests: customerInfo.specialRequests,
        },
        fulfillment: {
          method: fulfillmentMethod as 'pickup' | 'local_delivery',
          ...(fulfillmentMethod === 'pickup'
            ? {
                pickupDate: format(pickupDate, 'yyyy-MM-dd'),
                pickupTime,
              }
            : {
                deliveryAddress,
                deliveryDate: format(pickupDate, 'yyyy-MM-dd'),
                deliveryTime: pickupTime,
              }),
        },
        payment: {
          method: paymentMethod,
        },
        items: cateringItems.map(item => {
                  // Safely parse metadata with error handling
        let metadata: { type?: string; itemId?: string; name?: string; selectedProtein?: string; productName?: string; variationName?: string } = {};
        try {
          metadata = JSON.parse(item.variantId || '{}');
        } catch (error) {
          console.warn('Failed to parse item metadata in order submission:', item.variantId, error);
          // If variantId is not JSON, treat it as a simple name
          metadata = { name: item.variantId, type: 'item' };
        }
          const pricePerUnit = item.price;
          const totalPrice = item.price * item.quantity;

          // Determine if this is a real CateringItem or a synthetic item
          const isRealCateringItem = metadata.type === 'item' && metadata.itemId;
          const isPackage = metadata.type === 'package';

          // Only set itemId for real CateringItems, use null for synthetic items
          let itemId = null;
          let packageId = null;

          if (isRealCateringItem) {
            // For real catering items, use the itemId from metadata
            itemId = metadata.itemId;
          } else if (isPackage) {
            // For packages, set packageId
            packageId = item.id;
          }
          // For synthetic items (lunch packets, service add-ons, etc.), leave both as null

          return {
            itemType: metadata.type || 'item',
            itemId: itemId,
            packageId: packageId,
            name: item.name,
            quantity: item.quantity,
            pricePerUnit,
            totalPrice,
            notes: null,
            image: item.image, // AÑADIR LA IMAGEN!
          };
        }),
        totalAmount: calculateTotal(),
      };

      localStorage.setItem('cateringOrderData', JSON.stringify(orderData));

      // Create the order in the database using the server action
      const formattedItems = cateringItems.map(item => {
        // Safely parse metadata with error handling
        let metadata: { type?: string; itemId?: string; name?: string; selectedProtein?: string; nameLabel?: string; notes?: string; productName?: string; variationName?: string } = {};
        try {
          metadata = JSON.parse(item.variantId || '{}');
        } catch (error) {
          console.warn('Failed to parse item metadata in formatted items:', item.variantId, error);
          // If variantId is not JSON, treat it as a simple name
          metadata = { name: item.variantId, type: 'item' };
        }
        const pricePerUnit = item.price;
        const totalPrice = item.price * item.quantity;

        // Determine if this is a real CateringItem or a synthetic item
        const isRealCateringItem = metadata.type === 'item' && metadata.itemId;
        const isPackage = metadata.type === 'package';

        // Only set itemId for real CateringItems, use null for synthetic items
        let itemId = null;
        let packageId = null;

        if (isRealCateringItem) {
          // For real catering items, use the itemId from metadata
          itemId = metadata.itemId;
        } else if (isPackage) {
          // For packages, set packageId
          packageId = item.id;
        }
        // For synthetic items (lunch packets, service add-ons, etc.), leave both as null

        // Combine customizations from cart item and metadata
        const customizations = {
          ...(item.customizations || {}),
          ...(metadata.nameLabel && { nameLabel: metadata.nameLabel }),
          ...(metadata.notes && { notes: metadata.notes })
        };

        // Create formatted notes that include all customizations
        let formattedNotes = null;
        if (customizations.nameLabel || customizations.notes) {
          const notesParts = [];
          if (customizations.nameLabel) {
            notesParts.push(`Name Label: ${customizations.nameLabel}`);
          }
          if (customizations.notes) {
            notesParts.push(`Special Instructions: ${customizations.notes}`);
          }
          formattedNotes = notesParts.join(' | ');
        }

        // Ensure we have a proper item name, with fallbacks for edge cases
        let itemName = item.name;
        
        // If the name is just a size/variation (like "Large") and we have product name in metadata, combine them
        if (metadata.productName && (itemName === metadata.variationName || itemName?.toLowerCase().match(/^(small|medium|large|regular)$/))) {
          itemName = metadata.variationName ? `${metadata.productName} - ${metadata.variationName}` : metadata.productName;
        }
        
        // Additional fallback: if name is still just a variant name and we have more metadata
        if (!itemName || itemName.toLowerCase().match(/^(small|medium|large|regular)$/)) {
          itemName = metadata.name || metadata.productName || item.name || 'Unknown Item';
        }

        return {
          itemType: metadata.type || 'item',
          itemId: itemId,
          packageId: packageId,
          name: itemName,
          quantity: item.quantity,
          pricePerUnit,
          totalPrice,
          notes: formattedNotes,
        };
      });

      // If we have a user ID, include it, otherwise it's a guest checkout
      const customerId = userData?.id || null;

      // Format event date as string in full ISO format
      const formattedEventDate = customerInfo.eventDate.toISOString();

      console.log('🚀 [CATERING-CHECKOUT] About to submit order with payment method:', paymentMethod);
      console.log('🔍 [CATERING-DEBUG] Customer info before order submission:', customerInfo);
      console.log('🔍 [CATERING-DEBUG] Phone number being sent to order:', customerInfo.phone);
      
      console.log('📤 [DEBUG] Calling createCateringOrderAndProcessPayment...');
      let result;
      try {
        result = await createCateringOrderAndProcessPayment({
          name: customerInfo.name,
          email: customerInfo.email,
          phone: customerInfo.phone,
          eventDate: formattedEventDate,
          numberOfPeople: 1, // Default value since we removed people count
          packageType: 'A_LA_CARTE', // Default package type for a-la-carte orders
          specialRequests: customerInfo.specialRequests,
          ...(fulfillmentMethod === 'local_delivery' && {
            deliveryAddress: {
              street: deliveryAddress.street,
              street2: deliveryAddress.street2,
              city: deliveryAddress.city,
              state: deliveryAddress.state,
              postalCode: deliveryAddress.postalCode,
              deliveryDate: format(pickupDate, 'yyyy-MM-dd'),
              deliveryTime: pickupTime,
            },
            deliveryZone: deliveryValidation?.deliveryZone || 'UNKNOWN',
            deliveryFee: deliveryValidation?.deliveryFee || 0,
          }),
          totalAmount: calculateTotal(),
          paymentMethod: paymentMethod,
          customerId: customerId, // Pass the user ID to associate the order with the logged-in user
          items: formattedItems, // Pass the catering order items
          idempotencyKey: idempotencyKey, // Add idempotency protection
        });
        console.log('✅ [DEBUG] createCateringOrderAndProcessPayment completed successfully');
      } catch (serverActionError) {
        console.error('❌ [DEBUG] Server action threw an error:', serverActionError);
        throw serverActionError; // Re-throw to be caught by outer catch
      }

      console.log('🎯 [CATERING-CHECKOUT] Server action result:', {
        success: result.success,
        hasCheckoutUrl: !!result.checkoutUrl,
        checkoutUrlType: typeof result.checkoutUrl,
        checkoutUrlLength: result.checkoutUrl ? result.checkoutUrl.length : 0,
        checkoutUrlValue: result.checkoutUrl,
        orderId: result.orderId,
        error: result.error,
        fullResult: result
      });
      
      // Additional debugging for server action response
      console.log('🔍 [DEBUG] Raw server action result keys:', Object.keys(result));
      console.log('🔍 [DEBUG] result.checkoutUrl exists:', 'checkoutUrl' in result);
      console.log('🔍 [DEBUG] result.checkoutUrl value:', result.checkoutUrl);
      console.log('🔍 [DEBUG] JSON.stringify result:', JSON.stringify(result));

      if (result.success) {
        // If there's a checkout URL (Square payment), redirect to it immediately
        console.log('🔍 [DEBUG] Checking redirect condition...');
        console.log('🔍 [DEBUG] result.checkoutUrl truthy:', !!result.checkoutUrl);
        console.log('🔍 [DEBUG] typeof result.checkoutUrl:', typeof result.checkoutUrl);
        console.log('🔍 [DEBUG] result.checkoutUrl.length:', result.checkoutUrl ? result.checkoutUrl.length : 'N/A');
        
        if (result.checkoutUrl && typeof result.checkoutUrl === 'string' && result.checkoutUrl.length > 0) {
          console.log('🎯 [DEBUG] Redirect condition MET - proceeding with redirect logic');
          
          // Validate that it's a proper Square checkout URL
          const isValidSquareUrl = result.checkoutUrl.includes('square.link') || result.checkoutUrl.includes('squareup.com');
          console.log('🔍 [DEBUG] URL validation - isValidSquareUrl:', isValidSquareUrl);
          
          if (!isValidSquareUrl) {
            console.error('⚠️ [CATERING-CHECKOUT] Invalid checkout URL format:', result.checkoutUrl);
            setSubmitError('Invalid checkout URL received. Please try again.');
            isSubmittingRef.current = false;
            setIsSubmitting(false);
            return;
          }
          
          console.log('✅ [CATERING-CHECKOUT] About to redirect to Square checkout:', result.checkoutUrl);
          console.log('🛒 [CATERING-CHECKOUT] Cart items before redirect:', cateringItems.length);
          console.log('🔧 [CATERING-CHECKOUT] isSubmitting state:', isSubmitting, 'isSubmittingRef:', isSubmittingRef.current);
          
          // Set flag to prevent any other navigation during redirect
          setOrderCompleted(true);
          isRedirectingToSquareRef.current = true;
          
          // CRITICAL FIX: Use window.location.replace for immediate redirect
          // This prevents the "Load failed" error by avoiding intermediate navigation
          try {
            console.log('🔄 [CATERING-CHECKOUT] Executing window.location.replace...');
            window.location.replace(result.checkoutUrl);
            console.log('✅ [CATERING-CHECKOUT] Redirect initiated successfully');
          } catch (redirectError) {
            console.error('❌ [CATERING-CHECKOUT] Redirect error, falling back to href:', redirectError);
            window.location.href = result.checkoutUrl;
          }
          
          // Prevent any further code execution - this should NEVER be reached
          console.log('🚨 [CATERING-CHECKOUT] CRITICAL: Code after redirect - this should never happen!');
          
          // Force immediate function exit without throwing error
          isSubmittingRef.current = false;
          setIsSubmitting(false);
          isRedirectingToSquareRef.current = false; // Reset in case somehow reached
          return;
        } else {
          console.log('❌ [DEBUG] Redirect condition NOT MET');
          console.log('⚠️ [CATERING-CHECKOUT] No checkout URL received');
          console.log('⚠️ [CATERING-CHECKOUT] Payment method was:', paymentMethod);
          console.log('⚠️ [CATERING-CHECKOUT] checkoutUrl value:', result.checkoutUrl);
          
          // If this was supposed to be a Square payment but no URL was received
          if (paymentMethod === PaymentMethod.SQUARE) {
            // Check if this might be a duplicate order (has orderId but no checkoutUrl)
            if (result.orderId) {
              console.log('🔄 [CATERING-CHECKOUT] Square payment with orderId but no checkoutUrl - likely duplicate order');
              console.log('🔄 [CATERING-CHECKOUT] Redirecting to confirmation for existing order:', result.orderId);
              
              // Clear cart and redirect to confirmation for duplicate order
              setOrderCompleted(true);
              clearCart();
              clearCustomerInfoFromLocalStorage();
              clearDeliveryAddressFromLocalStorage();
              clearFulfillmentInfoFromLocalStorage();
              
              isSubmittingRef.current = false;
              setIsSubmitting(false);
              isRedirectingToSquareRef.current = false;
              router.push(`/catering/confirmation?orderId=${result.orderId}`);
              return;
            } else {
              console.error('❌ [CATERING-CHECKOUT] Square payment selected but no checkout URL received');
              setSubmitError('Payment processing error. Please try again or contact support.');
              isSubmittingRef.current = false;
              setIsSubmitting(false);
              isRedirectingToSquareRef.current = false; // Reset redirect flag
              return;
            }
          }
          
          // For other payment methods, proceed to confirmation page
          console.log('🔄 [DEBUG] Proceeding to confirmation page for non-Square payment');
          console.log('🛒 [DEBUG] Clearing cart for non-Square payment - items before clear:', cateringItems.length);
          setOrderCompleted(true);
          clearCart();
          clearCustomerInfoFromLocalStorage();
          clearDeliveryAddressFromLocalStorage();
          clearFulfillmentInfoFromLocalStorage();
          
          // Reset submission state only for non-redirect paths
          isSubmittingRef.current = false;
          setIsSubmitting(false);
          isRedirectingToSquareRef.current = false; // Reset redirect flag
          // Otherwise go to the confirmation page
          router.push(`/catering/confirmation?orderId=${result.orderId}`);
        }
      } else {
        console.log('❌ [DEBUG] Server action was not successful');
        console.log('❌ [DEBUG] Error:', result.error);
        
        // Handle error - store the error and provide better user feedback
        const errorMessage = result.error || 'Failed to create order';
        setSubmitError(errorMessage);
        toast.error(`Error creating order: ${errorMessage}`);
        
        // Reset submission state immediately for errors
        isSubmittingRef.current = false;
        setIsSubmitting(false);
        isRedirectingToSquareRef.current = false; // Reset redirect flag
      }
    } catch (error) {
      console.error('❌ [DEBUG] Exception caught in handleCompleteOrder:', error);
      console.error('Error submitting order:', error);
      const errorMessage = 'Failed to process your order. Please try again.';
      setSubmitError(errorMessage);
      toast.error(errorMessage);
      
      // Reset submission state immediately for exceptions
      isSubmittingRef.current = false;
      setIsSubmitting(false);
      isRedirectingToSquareRef.current = false; // Reset redirect flag
    }
    
    console.log('🏁 [DEBUG] handleCompleteOrder function completed - this indicates no redirect occurred');
  };

  if (cateringItems.length === 0) {
    return (
      <div className="container mx-auto px-4 py-16 text-center">
        <div className="mx-auto mb-4 flex h-20 w-20 items-center justify-center rounded-full bg-gray-100">
          <ShoppingCart className="h-10 w-10 text-gray-400" />
        </div>

        <h1 className="mb-2 text-2xl font-bold">Your catering cart is empty</h1>
        <p className="mb-8 text-gray-500">
          You haven&apos;t added any catering items to your cart yet.
        </p>

        <Link href="/catering">
          <Button size="lg">Browse Catering Menu</Button>
        </Link>
      </div>
    );
  }

  return (
    <div className="grid grid-cols-1 lg:grid-cols-3 gap-6">
      {/* Left column - Form Steps */}
      <div className="lg:col-span-2">
        {currentStep === 'customer-info' && (
          <CateringOrderForm
            defaultValues={{
              name: userData?.name || '',
              email: userData?.email || '',
              phone: userData?.phone || '',
              eventDate: addDays(new Date(), 5),
            }}
            onSubmit={handleCustomerInfoSubmit}
            isSubmitting={false}
            buttonText="Continue to Fulfillment"
          />
        )}

        {currentStep === 'fulfillment' && (
          <form onSubmit={handleFulfillmentSubmit} className="space-y-6">
            <Button
              type="button"
              variant="ghost"
              className="flex items-center mb-2 text-sm font-medium"
              onClick={() => setCurrentStep('customer-info')}
            >
              <ArrowLeft className="w-4 h-4 mr-1" /> Back to customer info
            </Button>

            <FulfillmentSelector
              selectedMethod={fulfillmentMethod}
              onSelectMethod={updateFulfillmentMethod}
            />

            <Card>
              <CardContent className="p-6">
                {fulfillmentMethod === 'pickup' ? (
                  <>
                    <h3 className="text-lg font-medium mb-4">Pickup Details</h3>
                    <div className="space-y-4">
                      <p className="text-sm text-gray-600">
                        Pick up your catering order at our restaurant location.
                      </p>
                    </div>
                  </>
                ) : fulfillmentMethod === 'local_delivery' ? (
                  <>
                    <h3 className="text-lg font-medium mb-4">Delivery Details</h3>

                    {/* Delivery Zones Information */}
                    <div className="bg-blue-50 border border-blue-200 rounded-lg p-4 mb-6">
                      <h4 className="font-semibold text-blue-800 mb-2">
                        Delivery Zones & Minimums
                      </h4>
                      <div className="grid gap-2 text-sm">
                        {activeDeliveryZones.map(zone => (
                          <div key={zone.zone} className="flex justify-between">
                            <span className="text-blue-700">{zone.name}:</span>
                            <span className="font-medium text-blue-800">
                              ${zone.minimumAmount.toFixed(2)} minimum
                              {zone.deliveryFee && ` (+$${zone.deliveryFee.toFixed(2)} delivery)`}
                            </span>
                          </div>
                        ))}
                      </div>
                    </div>

                    <div className="grid gap-4">
                      <div>
                        <Label htmlFor="street">Street Address</Label>
                        <Input
                          id="street"
                          placeholder="123 Main St"
                          value={deliveryAddress.street}
                          onChange={e =>
                            updateDeliveryAddress({ ...deliveryAddress, street: e.target.value })
                          }
                          required
                        />
                      </div>

                      <div>
                        <Label htmlFor="street2">Apartment, suite, etc. (optional)</Label>
                        <Input
                          id="street2"
                          placeholder="Apt #42"
                          value={deliveryAddress.street2}
                          onChange={e =>
                            updateDeliveryAddress({ ...deliveryAddress, street2: e.target.value })
                          }
                        />
                      </div>

                      <div className="grid grid-cols-2 gap-4">
                        <div>
                          <Label htmlFor="city">City</Label>
                          <Input
                            id="city"
                            placeholder="San Francisco"
                            value={deliveryAddress.city}
                            onChange={e =>
                              updateDeliveryAddress({ ...deliveryAddress, city: e.target.value })
                            }
                            required
                          />
                        </div>

                        <div>
                          <Label htmlFor="state">State</Label>
                          <Select
                            value={deliveryAddress.state}
                            onValueChange={(value) =>
                              updateDeliveryAddress({ ...deliveryAddress, state: value })
                            }
                          >
                            <SelectTrigger>
                              <SelectValue placeholder="Select state" />
                            </SelectTrigger>
                            <SelectContent>
                              {CA_ONLY_STATES.map((state) => (
                                <SelectItem key={state.code} value={state.code}>
                                  {state.code} - {state.name}
                                </SelectItem>
                              ))}
                            </SelectContent>
                          </Select>
                        </div>
                      </div>

                      <div>
                        <Label htmlFor="postalCode">Postal Code</Label>
                        <Input
                          id="postalCode"
                          placeholder="94110"
                          value={deliveryAddress.postalCode}
                          onChange={e =>
                            updateDeliveryAddress({ ...deliveryAddress, postalCode: e.target.value })
                          }
                          required
                        />
                      </div>

                      {/* Delivery Zone Validation Messages */}
                      {isValidating && deliveryAddress.city && deliveryAddress.postalCode && (
                        <div className="flex items-center gap-2 p-3 bg-yellow-50 border border-yellow-200 rounded-lg">
                          <div className="animate-spin rounded-full h-4 w-4 border-b-2 border-yellow-600"></div>
                          <span className="text-yellow-800 text-sm">Checking delivery zone...</span>
                        </div>
                      )}

                      {deliveryValidation && !isValidating && (
                        <div
                          className={`p-3 rounded-lg border ${
                            deliveryValidation.isValid
                              ? 'bg-green-50 border-green-200'
                              : 'bg-red-50 border-red-200'
                          }`}
                        >
                          <div className="flex items-start gap-2">
                            <AlertCircle
                              className={`w-4 h-4 mt-0.5 ${
                                deliveryValidation.isValid ? 'text-green-600' : 'text-red-600'
                              }`}
                            />
                            <div className="flex-1">
                              {deliveryValidation.isValid ? (
                                <div>
                                  <p className="text-green-800 text-sm font-medium">
                                    ✓ Valid delivery zone
                                  </p>
                                  {deliveryValidation.deliveryZone && (
                                    <p className="text-green-700 text-sm mt-1">
                                      Delivering to:{' '}
                                      {deliveryValidation.deliveryZone.replace('_', ' ')}
                                      {deliveryValidation.deliveryFee &&
                                        deliveryValidation.deliveryFee > 0 && (
                                          <span className="ml-2">
                                            (+${deliveryValidation.deliveryFee.toFixed(2)} delivery
                                            fee)
                                          </span>
                                        )}
                                    </p>
                                  )}
                                </div>
                              ) : (
                                <div>
                                  <p className="text-red-800 text-sm font-medium">
                                    {deliveryValidation.errorMessage}
                                  </p>
                                  {deliveryValidation.minimumRequired &&
                                    deliveryValidation.currentAmount && (
                                      <p className="text-red-700 text-sm mt-1">
                                        Current order: $
                                        {deliveryValidation.currentAmount.toFixed(2)} | Required: $
                                        {deliveryValidation.minimumRequired.toFixed(2)}
                                      </p>
                                    )}
                                  <div className="mt-3">
                                    <Button
                                      type="button"
                                      variant="outline"
                                      size="sm"
                                      className="border-red-300 text-red-700 hover:bg-red-50 hover:border-red-400"
                                      onClick={() => (window.location.href = '/catering')}
                                    >
                                      Add More Items
                                    </Button>
                                  </div>
                                </div>
                              )}
                            </div>
                          </div>
                        </div>
                      )}

                      <div>
                        <Label htmlFor="deliveryDate">Delivery Date</Label>
                        <div className="mt-1">
                          <Popover>
                            <PopoverTrigger asChild>
                              <Button
                                id="deliveryDate"
                                variant="outline"
                                className={cn(
                                  'w-full pl-3 text-left font-normal',
                                  !pickupDate && 'text-muted-foreground'
                                )}
                              >
                                {pickupDate ? format(pickupDate, 'PPP') : <span>Pick a date</span>}
                                <CalendarIcon className="ml-auto h-4 w-4 opacity-50" />
                              </Button>
                            </PopoverTrigger>
                            <PopoverContent className="w-auto p-0">
                              <Calendar
                                mode="single"
                                selected={pickupDate}
                                onSelect={date => date && updatePickupDate(date)}
                                initialFocus
                                disabled={date => {
                                  const today = new Date();
                                  const minDate = addDays(today, 5);
                                  minDate.setHours(0, 0, 0, 0);
                                  return date < minDate;
                                }}
                              />
                            </PopoverContent>
                          </Popover>
                        </div>
                      </div>

                      <div>
                        <Label htmlFor="deliveryTime">Delivery Time</Label>
                        <Select value={pickupTime} onValueChange={updatePickupTime}>
                          <SelectTrigger id="deliveryTime">
                            <SelectValue placeholder="Select a time" />
                          </SelectTrigger>
                          <SelectContent>
                            {['10:00 AM', '11:00 AM', '12:00 PM', '1:00 PM', '2:00 PM'].map(
                              time => (
                                <SelectItem key={time} value={time}>
                                  {time}
                                </SelectItem>
                              )
                            )}
                          </SelectContent>
                        </Select>
                      </div>
                    </div>
                  </>
                ) : (
                  <div className="py-4 text-center">
                    <p className="text-red-500">
                      We currently do not support nationwide shipping for catering orders. Please
                      select pickup or local delivery.
                    </p>
                  </div>
                )}
              </CardContent>
            </Card>

            <Button
              type="submit"
              className="w-full bg-[#2d3538] hover:bg-[#2d3538]/90 py-6 text-lg"
              disabled={
                (fulfillmentMethod === 'local_delivery' &&
                  (!deliveryAddress.street ||
                    !deliveryAddress.city ||
                    !deliveryAddress.state ||
                    !deliveryAddress.postalCode)) ||
                fulfillmentMethod === 'nationwide_shipping' ||
                (fulfillmentMethod === 'local_delivery' &&
                  deliveryValidation &&
                  !deliveryValidation.isValid) ||
                (fulfillmentMethod === 'local_delivery' && isValidating)
              }
            >
              {fulfillmentMethod === 'local_delivery' && isValidating
                ? 'Validating...'
                : 'Continue to Payment'}
            </Button>
          </form>
        )}

        {currentStep === 'payment' && (
          <form onSubmit={handlePaymentSubmit} className="space-y-6">
            <Button
              type="button"
              variant="ghost"
              className="flex items-center mb-2 text-sm font-medium"
              onClick={() => setCurrentStep('fulfillment')}
            >
              <ArrowLeft className="w-4 h-4 mr-1" /> Back to fulfillment options
            </Button>

            <Card>
              <CardContent className="pt-6 pb-6">
                <PaymentMethodSelector
                  selectedMethod={paymentMethod}
                  onSelectMethod={setPaymentMethod}
                  showCash={fulfillmentMethod === 'pickup'} // Only show cash option for pickup
                />
              </CardContent>
            </Card>

            <Button
              type="submit"
              className="w-full bg-[#2d3538] hover:bg-[#2d3538]/90 py-6 text-lg"
            >
              Continue to Review
            </Button>
          </form>
        )}

        {currentStep === 'review' && (
          <div className="space-y-6">
            <Button
              type="button"
              variant="ghost"
              className="flex items-center mb-2 text-sm font-medium"
              onClick={() => setCurrentStep('payment')}
            >
              <ArrowLeft className="w-4 h-4 mr-1" /> Back to payment options
            </Button>

            <Card>
              <CardContent className="pt-6">
                <h3 className="text-lg font-medium mb-4">Order Review</h3>

                <div className="space-y-4">
                  <div>
                    <h4 className="font-medium text-sm text-gray-500">Customer Information</h4>
                    <div className="mt-1">
                      <p>{customerInfo.name}</p>
                      <p>{customerInfo.email}</p>
                      <p>{customerInfo.phone}</p>
                    </div>
                  </div>

                  <div>
                    <h4 className="font-medium text-sm text-gray-500">Event Details</h4>
                    <div className="mt-1">
                      <p>Date: {format(customerInfo.eventDate, 'PPP')}</p>
                      {customerInfo.specialRequests && (
                        <p>Special Requests: {customerInfo.specialRequests}</p>
                      )}
                    </div>
                  </div>

                  <div>
                    <h4 className="font-medium text-sm text-gray-500">Fulfillment Method</h4>
                    <div className="mt-1">
                      {fulfillmentMethod === 'pickup' ? (
                        <>
                          <p>Pickup</p>
                          <p>Date: {format(pickupDate, 'PPP')}</p>
                          <p>Time: {pickupTime}</p>
                        </>
                      ) : (
                        <>
                          <p>Local Delivery</p>
                          <p>Date: {format(pickupDate, 'PPP')}</p>
                          <p>Time: {pickupTime}</p>
                          <p>
                            Address: {deliveryAddress.street} {deliveryAddress.street2}{' '}
                            {deliveryAddress.city}, {deliveryAddress.state}{' '}
                            {deliveryAddress.postalCode}
                          </p>
                        </>
                      )}
                    </div>
                  </div>

                  <div>
                    <h4 className="font-medium text-sm text-gray-500">Payment Method</h4>
                    <div className="mt-1">
                      {paymentMethod === PaymentMethod.SQUARE && <p>Credit Card</p>}
                      {paymentMethod === PaymentMethod.CASH && <p>Cash</p>}
                    </div>
                  </div>
                </div>
              </CardContent>
            </Card>

            <Button
              type="button"
              onClick={handleCompleteOrder}
              className="w-full bg-[#2d3538] hover:bg-[#2d3538]/90 py-6 text-lg"
              disabled={isSubmitting || isSubmittingRef.current || !idempotencyKey}
              style={{ pointerEvents: isSubmitting || isSubmittingRef.current ? 'none' : 'auto' }}
            >
              {isSubmitting || isSubmittingRef.current ? (
                <span className="flex items-center justify-center">
                  <div className="animate-spin rounded-full h-5 w-5 border-b-2 border-white mr-3" />
                  Processing Order...
                </span>
              ) : submitError ? (
                'Retry Order'
              ) : (
                'Complete Order'
              )}
            </Button>
            {submitError && (
              <div className="mt-2 text-sm text-red-600 text-center">
                {submitError}
              </div>
            )}
          </div>
        )}
      </div>

      {/* Right column - Order Summary */}
      <div>
        <Card className="bg-white sticky top-4">
          <CardContent className="pt-6">
            <h2 className="text-xl font-bold mb-4">Order Summary</h2>

            <div className="space-y-4 mb-6">
              {cateringItems.map(item => {
                        // Safely parse metadata with error handling
        let metadata: { type?: string; itemId?: string; name?: string; selectedProtein?: string; productName?: string; variationName?: string } = {};
        try {
          metadata = JSON.parse(item.variantId || '{}');
        } catch (error) {
          console.warn('Failed to parse item metadata:', item.variantId, error);
          // If variantId is not JSON, treat it as a simple name
          metadata = { name: item.variantId, type: 'item' };
        }
                const isPackage = metadata.type === 'package';

                // Function to get the correct image URL with better fallbacks
                const getImageUrl = (imageUrl: string | undefined): string => {
                  if (!imageUrl) {
                    // Handle boxed lunch items with protein selection
                    if (metadata.type === 'boxed-lunch' && metadata.selectedProtein) {
                      const proteinImageMap: Record<string, string> = {
                        CARNE_ASADA: '/images/boxedlunches/carne-asada.png',
                        POLLO_AL_CARBON: '/images/boxedlunches/pollo-carbon.png',
                        CARNITAS: '/images/boxedlunches/carnitas.png',
                        POLLO_ASADO: '/images/boxedlunches/pollo-asado.png',
                        PESCADO: '/images/boxedlunches/pescado.png',
                        VEGETARIAN_OPTION: '/images/boxedlunches/vegetarian-option.png',
                      };

                      const proteinImage = proteinImageMap[metadata.selectedProtein];
                      if (proteinImage) {
                        return proteinImage;
                      }
                    }

                    // Check if it's an appetizer package or item
                    if (
                      metadata.type === 'appetizer-package' ||
                      item.name.toLowerCase().includes('appetizer')
                    ) {
                      return '/images/catering/appetizer-selection.jpg';
                    }
                    // Other fallbacks based on item type
                    if (item.name.toLowerCase().includes('platter')) {
                      return '/images/catering/default-item.jpg';
                    }
                    if (
                      item.name.toLowerCase().includes('dessert') ||
                      item.name.toLowerCase().includes('alfajor')
                    ) {
                      return '/images/catering/default-item.jpg';
                    }
                    return '/images/catering/default-item.jpg';
                  }

                  // If URL exists but doesn't start with http/https or /, make it absolute
                  if (!imageUrl.startsWith('http') && !imageUrl.startsWith('/')) {
                    return `/${imageUrl}`;
                  }

                  return imageUrl;
                };

                return (
                  <div key={`${item.id}-${item.variantId}`} className="flex gap-3">
                    <div className="relative h-16 w-16 flex-shrink-0 rounded-md overflow-hidden">
                      <SafeImage
                        src={getImageUrl(item.image)}
                        alt={toTitleCase(item.name)}
                        width={64}
                        height={64}
                        className="object-cover"
                        fallbackSrc="/images/catering/default-item.jpg"
                        maxRetries={0}
                      />
                    </div>

                    <div className="flex-1">
                      <div className="flex justify-between">
                        <h3 className="font-medium line-clamp-2">{toTitleCase(item.name)}</h3>
                        <Button
                          variant="ghost"
                          size="icon"
                          className="h-6 w-6 ml-2"
                          onClick={() => removeItem(item.id, item.variantId)}
                        >
                          <Trash2 className="h-4 w-4 text-gray-500" />
                        </Button>
                      </div>

                      <div className="text-sm text-gray-500">Qty: {item.quantity}</div>

                      <div className="flex justify-between items-center mt-1">
                        <div className="text-sm">
                          <span>${item.price.toFixed(2)} each</span>
                        </div>

                        <div className="font-medium">
                          <span>${(item.price * item.quantity).toFixed(2)}</span>
                        </div>
                      </div>
                    </div>
                  </div>
                );
              })}
            </div>

            <div className="border-t border-gray-200 pt-4 space-y-2">
              {(() => {
                const pricing = calculatePricingBreakdown();
                return (
                  <>
                    <div className="flex justify-between text-sm">
                      <span>Subtotal</span>
                      <span>${pricing.subtotal.toFixed(2)}</span>
                    </div>

                    {pricing.deliveryFee > 0 && (
                      <div className="flex justify-between text-sm">
                        <span>Delivery Fee</span>
                        <span>${pricing.deliveryFee.toFixed(2)}</span>
                      </div>
                    )}

                    <div className="flex justify-between text-sm">
                      <span>Tax ({(TAX_RATE * 100).toFixed(2)}%)</span>
                      <span>${pricing.taxAmount.toFixed(2)}</span>
                    </div>

<<<<<<< HEAD
                    {pricing.serviceFee > 0 && (
                      <div className="flex justify-between text-sm">
                        <span>Convenience Fee ({(SERVICE_FEE_RATE * 100).toFixed(1)}%)</span>
                        <span>${pricing.serviceFee.toFixed(2)}</span>
                      </div>
                    )}
=======
                    <div className="flex justify-between text-sm">
                      <span>Convenience Fee ({(SERVICE_FEE_RATE * 100).toFixed(1)}%)</span>
                      <span>${pricing.serviceFee.toFixed(2)}</span>
                    </div>
>>>>>>> b3dbe3db

                    <div className="flex justify-between text-base font-medium border-t border-gray-200 pt-2">
                      <span>Total</span>
                      <span>${pricing.total.toFixed(2)}</span>
                    </div>
                  </>
                );
              })()}
            </div>
          </CardContent>
        </Card>
      </div>

      {/* Loading overlay when submitting */}
      {(isSubmitting || isSubmittingRef.current) && (
        <div className="fixed inset-0 bg-black/50 z-50 flex items-center justify-center">
          <div className="bg-white p-8 rounded-lg shadow-xl max-w-sm mx-4">
            <div className="animate-spin rounded-full h-12 w-12 border-b-2 border-[#2d3538] mx-auto" />
            <p className="mt-4 text-lg font-medium text-center">Processing your catering order...</p>
            <p className="mt-2 text-sm text-gray-500 text-center">Please do not close this window</p>
            {submissionAttempts > 1 && (
              <p className="mt-2 text-xs text-orange-600 text-center">
                Attempt #{submissionAttempts}
              </p>
            )}
          </div>
        </div>
      )}
    </div>
  );
}<|MERGE_RESOLUTION|>--- conflicted
+++ resolved
@@ -370,12 +370,7 @@
     const taxableAmount = subtotal + actualDeliveryFee;
     const taxAmount = taxableAmount * TAX_RATE;
     
-<<<<<<< HEAD
-    // Calculate service fee on subtotal + delivery fee + tax
-    // Skip service fee for CASH payments
-=======
     // Calculate convenience fee on subtotal + delivery fee + tax
->>>>>>> b3dbe3db
     const totalBeforeServiceFee = subtotal + actualDeliveryFee + taxAmount;
     const serviceFee = paymentMethod === PaymentMethod.CASH ? 0 : totalBeforeServiceFee * SERVICE_FEE_RATE;
     
@@ -1386,19 +1381,12 @@
                       <span>${pricing.taxAmount.toFixed(2)}</span>
                     </div>
 
-<<<<<<< HEAD
                     {pricing.serviceFee > 0 && (
                       <div className="flex justify-between text-sm">
                         <span>Convenience Fee ({(SERVICE_FEE_RATE * 100).toFixed(1)}%)</span>
                         <span>${pricing.serviceFee.toFixed(2)}</span>
                       </div>
                     )}
-=======
-                    <div className="flex justify-between text-sm">
-                      <span>Convenience Fee ({(SERVICE_FEE_RATE * 100).toFixed(1)}%)</span>
-                      <span>${pricing.serviceFee.toFixed(2)}</span>
-                    </div>
->>>>>>> b3dbe3db
 
                     <div className="flex justify-between text-base font-medium border-t border-gray-200 pt-2">
                       <span>Total</span>
